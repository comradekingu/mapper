<?xml version="1.0" encoding="utf-8"?>
<!DOCTYPE TS>
<TS version="2.1" language="sv_SE" sourcelanguage="en">
<context>
    <name>AboutDialog</name>
    <message>
        <location filename="../src/gui/about_dialog.cpp" line="93"/>
        <location filename="../src/gui/about_dialog.cpp" line="148"/>
        <source>About %1</source>
        <translation>Om %1</translation>
    </message>
    <message>
        <location filename="../src/gui/about_dialog.cpp" line="169"/>
        <source>&lt;a %1&gt;All about licenses, copyright notices, conditions and disclaimers.&lt;/a&gt;</source>
        <translation>&lt;a %1&gt;Allt om licenser, upphovsrätt, villkor och friskrivningar&lt;/a&gt;</translation>
    </message>
    <message>
        <location filename="../src/gui/about_dialog.cpp" line="173"/>
        <source>The OpenOrienteering developers in alphabetical order:</source>
        <translation>OpenOrienteerings utvecklarna i alfabetisk ordning:</translation>
    </message>
    <message>
        <location filename="../src/gui/about_dialog.cpp" line="175"/>
        <source>(project initiator)</source>
        <translation>(inisiativtagare)</translation>
    </message>
    <message>
        <location filename="../src/gui/about_dialog.cpp" line="152"/>
        <source>A free software for drawing orienteering maps</source>
        <translation>Fri mjukvara för att rita orienteringskartor</translation>
    </message>
    <message>
        <location filename="../src/gui/about_dialog.cpp" line="156"/>
        <source>This program is free software: you can redistribute it and/or modify it under the terms of the &lt;a %1&gt;GNU General Public License (GPL), version&amp;nbsp;3&lt;/a&gt;, as published by the Free Software Foundation.</source>
        <translation>Detta program är öppen mjukvara: du kan sprida den och/eller modifiera den under vilkoren i &lt;a %1&gt;GNU General Public License (GPL), version&amp;nbsp;3&lt;/a&gt;, publicerad av Free Software Foundation</translation>
    </message>
    <message>
        <location filename="../src/gui/about_dialog.cpp" line="162"/>
        <source>This program is distributed in the hope that it will be useful, but WITHOUT ANY WARRANTY; without even the implied warranty of MERCHANTABILITY or FITNESS FOR A PARTICULAR PURPOSE. See the GNU General Public License (GPL), version&amp;nbsp;3, for &lt;a %1&gt;more details&lt;/a&gt;.</source>
        <translation type="unfinished"></translation>
    </message>
    <message>
        <location filename="../src/gui/about_dialog.cpp" line="177"/>
        <source>For contributions, thanks to:</source>
        <translation>Tack till dessa bidragsgivare:</translation>
    </message>
    <message>
        <source>This program uses the &lt;b&gt;Clipper library&lt;/b&gt; by Angus Johnson.</source>
        <translation type="obsolete">Detta program använder &lt;b&gt;Clipper library&lt;/b&gt; av Angus Johnson.</translation>
    </message>
    <message>
        <source>See &lt;a href=&quot;%1&quot;&gt;%1&lt;/a&gt; for more information.</source>
        <translation type="obsolete">Se &lt;a href=&quot;%1&quot;&gt;%1&lt;/a&gt; för mer information.</translation>
    </message>
    <message>
        <source>This program uses the &lt;b&gt;PROJ.4 Cartographic Projections Library&lt;/b&gt; by Frank Warmerdam.</source>
        <translation type="obsolete">Detta program använder &lt;b&gt;PROJ.4 Cartographic Projections Library&lt;/b&gt; av Frank Warmerdam.</translation>
    </message>
</context>
<context>
    <name>AbstractHomeScreenWidget</name>
    <message>
        <location filename="../src/gui/settings_dialog.cpp" line="387"/>
        <source>Open most recently used file</source>
        <translation>Öppna den senast använda filen</translation>
    </message>
    <message>
        <location filename="../src/gui/settings_dialog.cpp" line="392"/>
        <source>Show tip of the day</source>
        <translation>Visa dagens tips:</translation>
    </message>
</context>
<context>
    <name>ActionGridBar</name>
    <message>
        <location filename="../src/gui/widgets/action_grid_bar.cpp" line="53"/>
        <source>Show remaining items</source>
        <translation>Visa återstående</translation>
    </message>
</context>
<context>
    <name>AreaSymbolSettings</name>
    <message>
        <location filename="../src/symbol_area.cpp" line="752"/>
        <source>mm²</source>
        <translation></translation>
    </message>
    <message>
        <location filename="../src/symbol_area.cpp" line="753"/>
        <source>Minimum size:</source>
        <translation>Minsta storlek:</translation>
    </message>
    <message>
        <location filename="../src/symbol_area.cpp" line="760"/>
        <source>Fills</source>
        <translation>Fyllningar</translation>
    </message>
    <message>
        <location filename="../src/symbol_area.cpp" line="773"/>
        <source>Line fill</source>
        <translation>Linjefyllningar</translation>
    </message>
    <message>
        <location filename="../src/symbol_area.cpp" line="774"/>
        <source>Pattern fill</source>
        <translation>Mönsterfyllning</translation>
    </message>
    <message>
        <location filename="../src/symbol_area.cpp" line="812"/>
        <location filename="../src/symbol_area.cpp" line="823"/>
        <location filename="../src/symbol_area.cpp" line="830"/>
        <location filename="../src/symbol_area.cpp" line="849"/>
        <location filename="../src/symbol_area.cpp" line="854"/>
        <source>mm</source>
        <translation></translation>
    </message>
    <message>
        <location filename="../src/symbol_area.cpp" line="827"/>
        <source>Single line</source>
        <translation>Enkel linje</translation>
    </message>
    <message>
        <location filename="../src/symbol_area.cpp" line="841"/>
        <source>Parallel lines</source>
        <translation>Parallella linjer</translation>
    </message>
    <message>
        <location filename="../src/symbol_area.cpp" line="843"/>
        <source>Line spacing:</source>
        <translation>Linjeavstånd:</translation>
    </message>
    <message>
        <location filename="../src/symbol_area.cpp" line="846"/>
        <source>Single row</source>
        <translation>Enkel rad</translation>
    </message>
    <message>
        <location filename="../src/symbol_area.cpp" line="848"/>
        <source>Pattern interval:</source>
        <translation>Mönsterintervall:</translation>
    </message>
    <message>
        <location filename="../src/symbol_area.cpp" line="853"/>
        <source>Pattern offset:</source>
        <translation>Mönsterförskjutning:</translation>
    </message>
    <message>
        <location filename="../src/symbol_area.cpp" line="858"/>
        <source>Row offset:</source>
        <translation>Radförskjutning:</translation>
    </message>
    <message>
        <location filename="../src/symbol_area.cpp" line="860"/>
        <source>Parallel rows</source>
        <translation>Parallella rader</translation>
    </message>
    <message>
        <location filename="../src/symbol_area.cpp" line="862"/>
        <source>Row spacing:</source>
        <translation>Radavstånd:</translation>
    </message>
    <message>
        <location filename="../src/symbol_area.cpp" line="868"/>
        <source>Fill rotation</source>
        <translation>Rotation av fyllningen</translation>
    </message>
    <message>
        <location filename="../src/symbol_area.cpp" line="870"/>
        <source>°</source>
        <translation></translation>
    </message>
    <message>
        <location filename="../src/symbol_area.cpp" line="872"/>
        <source>Angle:</source>
        <translation>Vinkel:</translation>
    </message>
    <message>
        <location filename="../src/symbol_area.cpp" line="874"/>
        <source>adjustable per object</source>
        <translation>justerbar per objekt</translation>
    </message>
    <message>
        <location filename="../src/symbol_area.cpp" line="889"/>
        <source>Area settings</source>
        <translation>Inställningar för ytor</translation>
    </message>
    <message>
        <location filename="../src/symbol_area.cpp" line="970"/>
        <source>Pattern fill %1</source>
        <translation>Mönsterfyllning %1</translation>
    </message>
    <message>
        <location filename="../src/symbol_area.cpp" line="979"/>
        <source>Line fill %1</source>
        <translation>Linjefyllning %1</translation>
    </message>
    <message>
        <location filename="../src/symbol_area.cpp" line="996"/>
        <source>No fill selected</source>
        <translation>Ingen fyllning vald</translation>
    </message>
    <message>
        <location filename="../src/symbol_area.cpp" line="750"/>
        <source>Area color:</source>
        <translation>Ytfärg:</translation>
    </message>
    <message>
        <source>Minimum area:</source>
        <translation type="obsolete">Minsta yta:</translation>
    </message>
    <message>
        <source>Fill patterns</source>
        <translation type="obsolete">Fyllnadsmöster</translation>
    </message>
    <message>
        <source>Pattern number:</source>
        <translation type="obsolete">Mönsternummer:</translation>
    </message>
    <message>
        <source>Type:</source>
        <translation type="obsolete">Typ:</translation>
    </message>
    <message>
        <source>Line pattern</source>
        <translation type="obsolete">Linjemönster</translation>
    </message>
    <message>
        <source>Point pattern</source>
        <translation type="obsolete">Punktmönster</translation>
    </message>
    <message>
        <source>Angle [degrees]:</source>
        <translation type="obsolete">Vinkel [grader]:</translation>
    </message>
    <message>
        <source>Filling is rotatable by mapper</source>
        <translation type="obsolete">Fyllningen kan roteras av användaren</translation>
    </message>
    <message>
        <source>Distance between center lines:</source>
        <translation type="obsolete">Avstånd mellan centrumlinjer:</translation>
    </message>
    <message>
        <location filename="../src/symbol_area.cpp" line="839"/>
        <source>Line offset:</source>
        <translation>Linjeförskjutning:</translation>
    </message>
    <message>
        <source>Offset along line:</source>
        <translation type="obsolete">Förskjutning längs linje:</translation>
    </message>
    <message>
        <location filename="../src/symbol_area.cpp" line="834"/>
        <source>Line color:</source>
        <translation>Linjefärg:</translation>
    </message>
    <message>
        <location filename="../src/symbol_area.cpp" line="829"/>
        <source>Line width:</source>
        <translation>Linjebredd:</translation>
    </message>
    <message>
        <source>Point distance:</source>
        <translation type="obsolete">Punktavstånd:</translation>
    </message>
</context>
<context>
    <name>AutosaveDialog</name>
    <message>
        <location filename="../src/gui/autosave_dialog.cpp" line="43"/>
        <source>Autosaved file</source>
        <translation>Auto sparad fil</translation>
    </message>
    <message numerus="yes">
        <location filename="../src/gui/autosave_dialog.cpp" line="45"/>
        <location filename="../src/gui/autosave_dialog.cpp" line="51"/>
        <source>%n bytes</source>
        <translation>
            <numerusform></numerusform>
            <numerusform></numerusform>
        </translation>
    </message>
    <message>
        <location filename="../src/gui/autosave_dialog.cpp" line="49"/>
        <source>File saved by the user</source>
        <translation>Fil sparad av användaren</translation>
    </message>
    <message>
        <location filename="../src/gui/autosave_dialog.cpp" line="56"/>
        <source>File recovery</source>
        <translation>Fil återställning</translation>
    </message>
    <message>
        <location filename="../src/gui/autosave_dialog.cpp" line="58"/>
        <source>File %1 was not properly closed. At the moment, there are two versions:</source>
        <translation>Fil %1 stängdes inte korrekt. Nu finns två versioner av filen:</translation>
    </message>
    <message>
        <location filename="../src/gui/autosave_dialog.cpp" line="72"/>
        <source>Save the active file to remove the conflicting version.</source>
        <translation>Spara den aktiva filen för att ta bort konflikten.</translation>
    </message>
</context>
<context>
    <name>ColorDialog</name>
    <message>
        <location filename="../src/gui/color_dialog.cpp" line="45"/>
        <source>Edit map color</source>
        <translation>Redigera kartfärg.</translation>
    </message>
    <message>
        <location filename="../src/gui/color_dialog.cpp" line="62"/>
        <source>Defines a spot color:</source>
        <translation>Definiera en dekorfärg:</translation>
    </message>
    <message>
        <location filename="../src/gui/color_dialog.cpp" line="71"/>
        <source>Mixture of spot colors (screens and overprint):</source>
        <translation>Mix av dekorfärger (skärmar och övertryck)</translation>
    </message>
    <message>
        <location filename="../src/gui/color_dialog.cpp" line="85"/>
        <location filename="../src/gui/color_dialog.cpp" line="123"/>
        <location filename="../src/gui/color_dialog.cpp" line="128"/>
        <location filename="../src/gui/color_dialog.cpp" line="133"/>
        <location filename="../src/gui/color_dialog.cpp" line="138"/>
        <location filename="../src/gui/color_dialog.cpp" line="346"/>
        <source>%</source>
        <translation></translation>
    </message>
    <message>
        <location filename="../src/gui/color_dialog.cpp" line="90"/>
        <source>Knockout: erases lower colors</source>
        <translation>Knockout: tar bort lägre färger</translation>
    </message>
    <message>
        <location filename="../src/gui/color_dialog.cpp" line="108"/>
        <location filename="../src/gui/color_dialog.cpp" line="165"/>
        <source>Calculate from spot colors</source>
        <translation>Beräkna från dekorfärger</translation>
    </message>
    <message>
        <location filename="../src/gui/color_dialog.cpp" line="113"/>
        <source>Calculate from RGB color</source>
        <translation>Beräkna från RGB färg</translation>
    </message>
    <message>
        <location filename="../src/gui/color_dialog.cpp" line="118"/>
        <source>Custom process color:</source>
        <translation>Egen process färg:</translation>
    </message>
    <message>
        <location filename="../src/gui/color_dialog.cpp" line="124"/>
        <source>Cyan</source>
        <translation>Turkos</translation>
    </message>
    <message>
        <location filename="../src/gui/color_dialog.cpp" line="129"/>
        <source>Magenta</source>
        <translation></translation>
    </message>
    <message>
        <location filename="../src/gui/color_dialog.cpp" line="134"/>
        <source>Yellow</source>
        <translation>Gul</translation>
    </message>
    <message>
        <location filename="../src/gui/color_dialog.cpp" line="139"/>
        <source>Black</source>
        <translation>Svart</translation>
    </message>
    <message>
        <location filename="../src/gui/color_dialog.cpp" line="170"/>
        <source>Calculate from CMYK color</source>
        <translation>Beräkna från CMYK färg</translation>
    </message>
    <message>
        <location filename="../src/gui/color_dialog.cpp" line="175"/>
        <source>Custom RGB color:</source>
        <translation>Egen RGB färg:</translation>
    </message>
    <message>
        <location filename="../src/gui/color_dialog.cpp" line="181"/>
        <source>Red</source>
        <translation>Röd</translation>
    </message>
    <message>
        <location filename="../src/gui/color_dialog.cpp" line="186"/>
        <source>Green</source>
        <translation>Grön</translation>
    </message>
    <message>
        <location filename="../src/gui/color_dialog.cpp" line="191"/>
        <source>Blue</source>
        <translation>Blå</translation>
    </message>
    <message>
        <location filename="../src/gui/color_dialog.cpp" line="196"/>
        <source>#RRGGBB</source>
        <translation></translation>
    </message>
    <message>
        <location filename="../src/gui/color_dialog.cpp" line="214"/>
        <source>Desktop</source>
        <translation>Skrivbord</translation>
    </message>
    <message>
        <location filename="../src/gui/color_dialog.cpp" line="215"/>
        <source>Professional printing</source>
        <translation>Professionell utskrift</translation>
    </message>
</context>
<context>
    <name>ColorDropDown</name>
    <message>
        <location filename="../src/gui/widgets/color_dropdown.cpp" line="30"/>
        <source>- none -</source>
        <translation>- ingen -</translation>
    </message>
</context>
<context>
    <name>ColorWidget</name>
    <message>
        <location filename="../src/color_dock_widget.cpp" line="57"/>
        <source>Name</source>
        <translation>Namn</translation>
    </message>
    <message>
        <location filename="../src/color_dock_widget.cpp" line="57"/>
        <source>Opacity</source>
        <translation>Genomskinlighet</translation>
    </message>
    <message>
        <location filename="../src/color_dock_widget.cpp" line="57"/>
        <source>Spot color</source>
        <translation>Dekorfärg</translation>
    </message>
    <message>
        <location filename="../src/color_dock_widget.cpp" line="57"/>
        <source>CMYK</source>
        <translation></translation>
    </message>
    <message>
        <location filename="../src/color_dock_widget.cpp" line="57"/>
        <source>RGB</source>
        <translation></translation>
    </message>
    <message>
        <location filename="../src/color_dock_widget.cpp" line="57"/>
        <source>K.o.</source>
        <translation></translation>
    </message>
    <message>
        <location filename="../src/color_dock_widget.cpp" line="61"/>
        <location filename="../src/color_dock_widget.cpp" line="66"/>
        <source>New</source>
        <translation>Ny</translation>
    </message>
    <message>
        <location filename="../src/color_dock_widget.cpp" line="69"/>
        <source>Delete</source>
        <translation>Ta bort</translation>
    </message>
    <message>
        <location filename="../src/color_dock_widget.cpp" line="62"/>
        <source>Duplicate</source>
        <translation>Duplicera</translation>
    </message>
    <message>
        <location filename="../src/color_dock_widget.cpp" line="75"/>
        <source>Move Up</source>
        <translation>Flytta upp</translation>
    </message>
    <message>
        <location filename="../src/color_dock_widget.cpp" line="77"/>
        <source>Move Down</source>
        <translation>Flytta ner</translation>
    </message>
    <message>
        <location filename="../src/color_dock_widget.cpp" line="88"/>
        <source>Help</source>
        <translation>Hjälp</translation>
    </message>
    <message>
        <location filename="../src/color_dock_widget.cpp" line="109"/>
        <source>Double-click a color value to open a dialog.</source>
        <translation>Dubbelklicka ett färg värde för att öppna en dialog.</translation>
    </message>
    <message>
        <location filename="../src/color_dock_widget.cpp" line="187"/>
        <source>Confirmation</source>
        <translation>Bekräftelse</translation>
    </message>
    <message>
        <location filename="../src/color_dock_widget.cpp" line="187"/>
        <source>The map contains symbols with this color. Deleting it will remove the color from these objects! Do you really want to do that?</source>
        <translation>Kartan innehåller symboler med denna färg. Tar du bort den försvinner färgen från de symbolerna. Vill du verkligen göra det?</translation>
    </message>
    <message>
        <location filename="../src/color_dock_widget.cpp" line="204"/>
        <source> (Duplicate)</source>
        <translation>(Duplicera)</translation>
    </message>
    <message>
        <location filename="../src/color_dock_widget.cpp" line="310"/>
        <source>Error</source>
        <translation>Fel</translation>
    </message>
    <message>
        <location filename="../src/color_dock_widget.cpp" line="310"/>
        <source>Please enter a percentage from 0% to 100%!</source>
        <translation>Välj ett värde från 0% till 100%!</translation>
    </message>
    <message>
        <location filename="../src/color_dock_widget.cpp" line="377"/>
        <location filename="../src/color_dock_widget.cpp" line="419"/>
        <source>Double click to define the color</source>
        <translation>Dubbelklicka för att definiera färgen</translation>
    </message>
    <message>
        <location filename="../src/color_dock_widget.cpp" line="384"/>
        <source>Click to select the name and click again to edit.</source>
        <translation>Klicka för att välja namnet, klicka igen för att redigera.</translation>
    </message>
    <message>
        <source>Please enter a valid number from 0 to 255, or specify a percentage from 0 to 100!</source>
        <translation type="obsolete">Fyll i ett nummer från 0 till 255 eller specificera ett procenttal mellan 0 till 100!</translation>
    </message>
    <message>
        <source>Double click to pick a color</source>
        <translation type="obsolete">Dubbelklicka för att välja en färg</translation>
    </message>
</context>
<context>
    <name>CombinedSymbolSettings</name>
    <message>
        <location filename="../src/symbol_combined.cpp" line="392"/>
        <source>&amp;Number of parts:</source>
        <translation>&amp;Antal delar:</translation>
    </message>
    <message>
        <location filename="../src/symbol_combined.cpp" line="407"/>
        <source>- Private line symbol -</source>
        <translation>- Privat linje symbol -</translation>
    </message>
    <message>
        <location filename="../src/symbol_combined.cpp" line="408"/>
        <source>- Private area symbol -</source>
        <translation>- Privat yt symbol -</translation>
    </message>
    <message>
        <location filename="../src/symbol_combined.cpp" line="414"/>
        <source>Edit private symbol...</source>
        <translation>Redigera privat symbol...</translation>
    </message>
    <message>
        <location filename="../src/symbol_combined.cpp" line="434"/>
        <source>Combination settings</source>
        <translation>Kombinationsinställningar</translation>
    </message>
    <message>
        <location filename="../src/symbol_combined.cpp" line="487"/>
        <source>Change from public to private symbol</source>
        <translation>Ändra från offentlig till privat symbol</translation>
    </message>
    <message>
        <location filename="../src/symbol_combined.cpp" line="488"/>
        <source>Take the old symbol as template for the private symbol?</source>
        <translation>Använd den gamla symbolen som mall för den privata symbolen?</translation>
    </message>
    <message>
        <source>Symbol count:</source>
        <translation type="obsolete">Antal symboler:</translation>
    </message>
    <message>
        <location filename="../src/symbol_combined.cpp" line="404"/>
        <source>Symbol %1:</source>
        <translation></translation>
    </message>
</context>
<context>
    <name>ConfigureGridDialog</name>
    <message>
        <location filename="../src/gui/configure_grid_dialog.cpp" line="50"/>
        <source>Configure grid</source>
        <translation>Konfigurera rutnät:</translation>
    </message>
    <message>
        <location filename="../src/gui/configure_grid_dialog.cpp" line="52"/>
        <source>Show grid</source>
<<<<<<< HEAD
        <translation type="unfinished">Visa rutnät</translation>
=======
        <translation>Visa rutnät</translation>
>>>>>>> 2cc5c0f1
    </message>
    <message>
        <location filename="../src/gui/configure_grid_dialog.cpp" line="53"/>
        <source>Snap to grid</source>
        <translation>Snäpp till rutnät</translation>
    </message>
    <message>
        <location filename="../src/gui/configure_grid_dialog.cpp" line="54"/>
        <source>Choose...</source>
        <translation>Välj...</translation>
    </message>
    <message>
        <location filename="../src/gui/configure_grid_dialog.cpp" line="57"/>
        <source>All lines</source>
        <translation>Alla linjer</translation>
    </message>
    <message>
        <location filename="../src/gui/configure_grid_dialog.cpp" line="58"/>
        <source>Horizontal lines</source>
        <translation>Horisontella linjer</translation>
    </message>
    <message>
        <location filename="../src/gui/configure_grid_dialog.cpp" line="59"/>
        <source>Vertical lines</source>
        <translation>Vertikala linjer</translation>
    </message>
    <message>
        <location filename="../src/gui/configure_grid_dialog.cpp" line="62"/>
        <source>Alignment</source>
        <translation>Justering</translation>
    </message>
    <message>
        <location filename="../src/gui/configure_grid_dialog.cpp" line="64"/>
        <source>Align with magnetic north</source>
        <translation>Passa till magnetiska norr</translation>
    </message>
    <message>
        <location filename="../src/gui/configure_grid_dialog.cpp" line="65"/>
        <source>Align with grid north</source>
        <translation>Passa till rutnätets norr</translation>
    </message>
    <message>
        <location filename="../src/gui/configure_grid_dialog.cpp" line="66"/>
        <source>Align with true north</source>
        <translation>Passa till värkliga norr</translation>
    </message>
    <message>
        <location filename="../src/gui/configure_grid_dialog.cpp" line="68"/>
        <source>Additional rotation (counter-clockwise):</source>
        <translation>Ytteligare rotation (motsols)</translation>
    </message>
    <message>
        <location filename="../src/gui/configure_grid_dialog.cpp" line="69"/>
        <source>°</source>
        <translation></translation>
    </message>
    <message>
        <location filename="../src/gui/configure_grid_dialog.cpp" line="73"/>
        <source>Positioning</source>
        <translation>Positionering</translation>
    </message>
    <message>
        <location filename="../src/gui/configure_grid_dialog.cpp" line="76"/>
        <source>meters in terrain</source>
        <translation>meter i terrängen</translation>
    </message>
    <message>
        <location filename="../src/gui/configure_grid_dialog.cpp" line="77"/>
        <source>millimeters on map</source>
        <translation>milimeter på kartan</translation>
    </message>
    <message>
        <location filename="../src/gui/configure_grid_dialog.cpp" line="79"/>
        <source>Horizontal spacing:</source>
        <translation>Horisontell avstånd:</translation>
    </message>
    <message>
        <location filename="../src/gui/configure_grid_dialog.cpp" line="81"/>
        <source>Vertical spacing:</source>
        <translation>Vertikalt avstånd:</translation>
    </message>
    <message>
        <location filename="../src/gui/configure_grid_dialog.cpp" line="85"/>
        <source>Horizontal offset:</source>
        <translation>Horisontell förskjutning:</translation>
    </message>
    <message>
        <location filename="../src/gui/configure_grid_dialog.cpp" line="87"/>
        <source>Vertical offset:</source>
        <translation>Vertikal förskjutning:</translation>
    </message>
    <message>
        <location filename="../src/gui/configure_grid_dialog.cpp" line="119"/>
        <source>Unit:</source>
        <comment>measurement unit</comment>
        <translation>Enhet:</translation>
    </message>
    <message>
        <location filename="../src/gui/configure_grid_dialog.cpp" line="131"/>
        <source>Line color:</source>
        <translation>Linjefärg:</translation>
    </message>
    <message>
        <location filename="../src/gui/configure_grid_dialog.cpp" line="132"/>
        <source>Display:</source>
        <translation>Visa:</translation>
    </message>
    <message>
        <location filename="../src/gui/configure_grid_dialog.cpp" line="158"/>
        <source>Choose grid line color</source>
        <translation>Visa rutnätsfärg</translation>
    </message>
    <message>
        <location filename="../src/gui/configure_grid_dialog.cpp" line="215"/>
        <source>m</source>
        <comment>meters</comment>
        <translation></translation>
    </message>
    <message>
        <location filename="../src/gui/configure_grid_dialog.cpp" line="215"/>
        <source>mm</source>
        <comment>millimeters</comment>
        <translation></translation>
    </message>
    <message>
        <location filename="../src/gui/configure_grid_dialog.cpp" line="221"/>
        <source>Origin at: %1</source>
        <translation>Ursprung vid: %1</translation>
    </message>
    <message>
        <location filename="../src/gui/configure_grid_dialog.cpp" line="223"/>
        <source>paper coordinates origin</source>
        <translation>pappers koordinaters ursprung</translation>
    </message>
    <message>
        <location filename="../src/gui/configure_grid_dialog.cpp" line="225"/>
        <source>projected coordinates origin</source>
        <translation>projekterade koordinaters ursprung</translation>
    </message>
</context>
<context>
    <name>CutHoleTool</name>
    <message>
        <source>&lt;b&gt;Click&lt;/b&gt; on a line to split it into two, &lt;b&gt;Drag&lt;/b&gt; along a line to remove this line part, &lt;b&gt;Click or Drag&lt;/b&gt; at an area boundary to start drawing a split line</source>
        <translation type="obsolete">&lt;b&gt;Klicka&lt;/b&gt; på en linje för att dela den, &lt;b&gt;dra&lt;/b&gt; längs med en linje för att ta bort en del av linjen, &lt;b&gt;dra eller klicka&lt;/b&gt; på en ytas kant för att börja rita en delningslinje</translation>
    </message>
    <message>
        <location filename="../src/tool_cut_hole.cpp" line="241"/>
        <source>&lt;b&gt;Click or drag&lt;/b&gt;: Start drawing the hole. </source>
        <translation>&lt;b&gt;Klicka eller dra&lt;/b&gt;: Börja rita hålet. </translation>
    </message>
</context>
<context>
    <name>CutTool</name>
    <message>
        <location filename="../src/tool_cut.cpp" line="499"/>
        <location filename="../src/tool_cut.cpp" line="505"/>
        <location filename="../src/tool_cut.cpp" line="511"/>
        <location filename="../src/tool_cut.cpp" line="683"/>
        <source>Error</source>
        <translation>Fel</translation>
    </message>
    <message>
        <location filename="../src/tool_cut.cpp" line="499"/>
        <source>The split line must end on the area boundary!</source>
        <translation>Delningslinjen måste sluta på ytans kant!</translation>
    </message>
    <message>
        <location filename="../src/tool_cut.cpp" line="505"/>
        <source>Start and end of the split line are at different parts of the object!</source>
        <translation>Början och slutet på delningslinjen är på olika delar av objektet!</translation>
    </message>
    <message>
        <location filename="../src/tool_cut.cpp" line="511"/>
        <source>Start and end of the split line are at the same position!</source>
        <translation>Början och slutet på delningslinjen är på samma plats!</translation>
    </message>
    <message>
        <location filename="../src/tool_cut.cpp" line="675"/>
        <source>&lt;b&gt;Click&lt;/b&gt; on a line: Split it into two. &lt;b&gt;Drag&lt;/b&gt; along a line: Remove this line part. &lt;b&gt;Click or Drag&lt;/b&gt; at an area boundary: Start a split line. </source>
        <translation>&lt;b&gt;Klicka&lt;/b&gt; på en linje: Dela den i två. &lt;b&gt;Dra&lt;/b&gt; längs en linje: Ta bort denna linjedel. &lt;b&gt;Klicka eller dra&lt;/b&gt; en ytgräns: Starta en delad linje. </translation>
    </message>
    <message>
        <source>&lt;b&gt;Click&lt;/b&gt; on a line to split it into two, &lt;b&gt;Drag&lt;/b&gt; along a line to remove this line part, &lt;b&gt;Click or Drag&lt;/b&gt; at an area boundary to start drawing a split line</source>
        <translation type="obsolete">&lt;bl&gt;Klicka&lt;/b&gt; på en linje för att dela den, &lt;b&gt;Dra&lt;/b&gt; längs med en linje för att ta bort en del av den, &lt;b&gt;Klicka eller dra&lt;/b&gt; på en ytas kant för att börja rita en delningslinje</translation>
    </message>
    <message>
        <location filename="../src/tool_cut.cpp" line="683"/>
        <source>Splitting holes of area objects is not supported yet!</source>
        <translation>Att dela hål i ytor stöds inte än!</translation>
    </message>
</context>
<context>
    <name>CutoutTool</name>
    <message>
        <location filename="../src/tool_cutout.cpp" line="134"/>
        <source>&lt;b&gt;%1&lt;/b&gt;: Clip the whole map. </source>
        <translation>&lt;b&gt;%1&lt;/b&gt;: Klipp ut hela kartan. </translation>
    </message>
    <message>
        <location filename="../src/tool_cutout.cpp" line="135"/>
        <location filename="../src/tool_cutout.cpp" line="139"/>
        <source>&lt;b&gt;%1+Click or drag&lt;/b&gt;: Select the objects to be clipped. </source>
        <translation>&lt;b&gt;%1+Klicka eller dra&lt;/b&gt;: Välj objekten som ska klippas ut. </translation>
    </message>
    <message>
        <location filename="../src/tool_cutout.cpp" line="140"/>
        <source>&lt;b&gt;%1&lt;/b&gt;: Clip the selected objects. </source>
        <translation>&lt;b&gt;%1&lt;/b&gt;: Klipp ut valda objekt. </translation>
    </message>
</context>
<context>
    <name>DXFParser</name>
    <message>
        <location filename="../src/dxfparser.cpp" line="36"/>
        <source>Could not open the file.</source>
        <translation>Kunde inte öppna filen.</translation>
    </message>
    <message>
        <location filename="../src/dxfparser.cpp" line="52"/>
        <source>The file is not an DXF file.</source>
        <translation>Denna fil är ingen DFX fil.</translation>
    </message>
</context>
<context>
    <name>DetermineFontSizeDialog</name>
    <message>
        <location filename="../src/symbol_text.cpp" line="1089"/>
        <source>Determine font size</source>
        <translation>Beräkna teckenstorlek</translation>
    </message>
    <message>
        <source>How big a letter in a font is depends on the design of the font.
This dialog allows to choose a font size which results in a given exact height for a specific letter.</source>
        <translation type="obsolete">Hur stort ett tecken i ett typsnitt är beror på typsnittets design.
Detta fönster låter dig välja en typsnittsstorlek som ger en exakt storlek för ett visst tecken.</translation>
    </message>
    <message>
        <location filename="../src/symbol_text.cpp" line="1099"/>
        <source>Letter:</source>
        <translation>Tecken:</translation>
    </message>
    <message>
        <location filename="../src/symbol_text.cpp" line="1097"/>
        <source>A</source>
        <translation></translation>
    </message>
    <message>
        <location filename="../src/symbol_text.cpp" line="1093"/>
        <source>This dialog allows to choose a font size which results in a given exact height for a specific letter.</source>
        <translation>Här kan du välja en typsnittsstorlek som ger en exakt höjd för ett specifikt tecken.</translation>
    </message>
    <message>
        <location filename="../src/symbol_text.cpp" line="1101"/>
        <source>mm</source>
        <translation></translation>
    </message>
    <message>
        <location filename="../src/symbol_text.cpp" line="1103"/>
        <source>Height:</source>
        <translation>Höjd:</translation>
    </message>
    <message>
        <source>Cancel</source>
        <translation type="obsolete">Avbryt</translation>
    </message>
</context>
<context>
    <name>DistributePointsSettingsDialog</name>
    <message>
        <location filename="../src/tool_distribute_points.cpp" line="121"/>
        <source>Distribute points evenly along path</source>
        <translation>Fördela punkter jämt längs linje</translation>
    </message>
    <message>
        <location filename="../src/tool_distribute_points.cpp" line="127"/>
        <source>Number of points per path:</source>
        <translation>Antal punkter per linje:</translation>
    </message>
    <message>
        <location filename="../src/tool_distribute_points.cpp" line="129"/>
        <source>Also place objects at line end points</source>
        <translation>Placera också objekt vid linjeslut</translation>
    </message>
    <message>
        <location filename="../src/tool_distribute_points.cpp" line="135"/>
        <source>Rotation settings</source>
        <translation>Rotation inställningar</translation>
    </message>
    <message>
        <location filename="../src/tool_distribute_points.cpp" line="138"/>
        <source>Align points with direction of line</source>
        <translation>Anpassa punkter efter riktningen för linjen</translation>
    </message>
    <message>
        <location filename="../src/tool_distribute_points.cpp" line="142"/>
        <source>°</source>
        <comment>degrees</comment>
        <translation></translation>
    </message>
    <message>
        <location filename="../src/tool_distribute_points.cpp" line="144"/>
        <source>Additional rotation angle (counter-clockwise):</source>
        <translation>Ytterligare rotations (motsols):</translation>
    </message>
</context>
<context>
    <name>DrawCircleTool</name>
    <message>
        <source>&lt;b&gt;Click&lt;/b&gt; to start a circle or ellipse, &lt;b&gt;Drag&lt;/b&gt; to draw a circle</source>
        <translation type="obsolete">&lt;b&gt;Klicka&lt;/b&gt; för att börja rita en cirkel eller ellips, &lt;b&gt;Dra&lt;/b&gt; för att rita en cirkel</translation>
    </message>
    <message>
        <source>&lt;b&gt;Click&lt;/b&gt; to draw a circle, &lt;b&gt;Drag&lt;/b&gt; to draw an ellipse, &lt;b&gt;Esc&lt;/b&gt; to abort</source>
        <translation type="obsolete">&lt;b&gt;Klicka&lt;/b&gt; för att börja rita en cirkel eller ellips, &lt;b&gt;Dra&lt;/b&gt; för att rita en cirkel, &lt;b&gt;Esc&lt;/b&gt; för att avbryta</translation>
    </message>
    <message>
        <location filename="../src/tool_draw_circle.cpp" line="59"/>
        <source>From center</source>
        <comment>Draw circle starting from center</comment>
        <translation>Rita cirkel med start från centrum</translation>
    </message>
    <message>
        <location filename="../src/tool_draw_circle.cpp" line="294"/>
        <source>&lt;b&gt;Click&lt;/b&gt;: Start a circle or ellipse. </source>
        <translation>&lt;b&gt;Klicka&lt;/b&gt;: Börja en cirkel eller ellips. </translation>
    </message>
    <message>
        <location filename="../src/tool_draw_circle.cpp" line="295"/>
        <source>&lt;b&gt;Drag&lt;/b&gt;: Draw a circle. </source>
        <translation>&lt;b&gt;Dra&lt;/b&gt;: Rita en cirkel. </translation>
    </message>
    <message>
        <location filename="../src/tool_draw_circle.cpp" line="297"/>
        <source>Hold %1 to start drawing from the center.</source>
        <translation>Håll ner %1 för att börja rita från centrum.</translation>
    </message>
    <message>
        <location filename="../src/tool_draw_circle.cpp" line="301"/>
        <source>&lt;b&gt;Click&lt;/b&gt;: Finish the circle. </source>
        <translation>&lt;b&gt;Klicka&lt;/b&gt;: Färdigställ cirkeln. </translation>
    </message>
    <message>
        <location filename="../src/tool_draw_circle.cpp" line="302"/>
        <source>&lt;b&gt;Drag&lt;/b&gt;: Draw an ellipse. </source>
        <translation>&lt;b&gt;Dra&lt;/b&gt;: Rita en ellips. </translation>
    </message>
</context>
<context>
    <name>DrawFreehandTool</name>
    <message>
        <location filename="../src/tool_draw_freehand.cpp" line="276"/>
        <source>&lt;b&gt;Drag&lt;/b&gt;: Draw a path. </source>
        <translation>&lt;b&gt;Dra&lt;/b&gt;: Rita en linje. </translation>
    </message>
</context>
<context>
    <name>DrawLineAndAreaTool</name>
    <message>
        <location filename="../src/tool_draw_path.cpp" line="1024"/>
        <location filename="../src/tool_draw_rectangle.cpp" line="700"/>
        <source>&lt;b&gt;Dash points on.&lt;/b&gt; </source>
        <translation>&lt;b&gt;Streckade linjer på.&lt;/b&gt; </translation>
    </message>
    <message>
        <location filename="../src/tool_draw_path.cpp" line="1030"/>
        <source>&lt;b&gt;%1+Click&lt;/b&gt;: Snap or append to existing objects. </source>
        <translation>&lt;b&gt;%1+Klicka&lt;/b&gt;: Snäpp eller fortsätt existerande objekt. </translation>
    </message>
    <message>
        <location filename="../src/tool_draw_path.cpp" line="1035"/>
        <location filename="../src/tool_draw_rectangle.cpp" line="706"/>
        <source>&lt;b&gt;%1+Click&lt;/b&gt;: Pick direction from existing objects. </source>
        <translation>&lt;b&gt;%1+Klicka&lt;/b&gt;: Välj riktning från existerande objekt. </translation>
    </message>
    <message>
        <location filename="../src/tool_draw_path.cpp" line="1048"/>
        <location filename="../src/tool_draw_rectangle.cpp" line="711"/>
        <location filename="../src/tool_draw_rectangle.cpp" line="735"/>
        <source>&lt;b&gt;%1+Click&lt;/b&gt;: Snap to existing objects. </source>
        <translation>&lt;b&gt;%1+Klicka&lt;/b&gt;: Snäpp till existerande objekt. </translation>
    </message>
    <message>
        <location filename="../src/tool_draw_path.cpp" line="1054"/>
        <location filename="../src/tool_draw_rectangle.cpp" line="725"/>
        <source>&lt;b&gt;%1&lt;/b&gt;: Fixed angles. </source>
<<<<<<< HEAD
        <translation type="unfinished">&lt;b&gt;%1&lt;/b&gt;: Fasta vinklar. </translation>
=======
        <translation>&lt;b&gt;%1&lt;/b&gt;: Låsta vinklar. </translation>
>>>>>>> 2cc5c0f1
    </message>
    <message>
        <location filename="../src/tool_draw_path.cpp" line="1062"/>
        <location filename="../src/tool_draw_rectangle.cpp" line="741"/>
        <source>&lt;b&gt;%1&lt;/b&gt;: Undo last point. </source>
        <translation>&lt;b&gt;%1&lt;/b&gt;: Ångra den senaste punkten. </translation>
    </message>
</context>
<context>
    <name>DrawPathTool</name>
    <message>
        <source>&lt;b&gt;Dash points on.&lt;/b&gt; </source>
        <translation type="obsolete">&lt;b&gt;Streckade linjer på.&lt;/b&gt; </translation>
    </message>
    <message>
        <source>&lt;b&gt;Click&lt;/b&gt; to start a polygonal segment, &lt;b&gt;Drag&lt;/b&gt; to start a curve</source>
        <translation type="obsolete">&lt;b&gt;Klicka&lt;/b&gt; för att påbörja ett polygonsegment, &lt;b&gt;Dra&lt;/b&gt; för att påbörja en kurva</translation>
    </message>
    <message>
        <source>&lt;b&gt;Click&lt;/b&gt; to draw a polygonal segment, &lt;b&gt;Drag&lt;/b&gt; to draw a curve, &lt;b&gt;Right or double click&lt;/b&gt; to finish the path, &lt;b&gt;Return&lt;/b&gt; to close the path, &lt;b&gt;Backspace&lt;/b&gt; to undo, &lt;b&gt;Esc&lt;/b&gt; to abort. Try &lt;b&gt;Space&lt;/b&gt;</source>
        <translation type="obsolete">&lt;b&gt;Klicka&lt;/b&gt; för att rita ett polygonsegment, &lt;b&gt;Dra&lt;/b&gt; för att rita en kurva, &lt;b&gt;Höger- eller dubbelklicka&lt;/b&gt; för att avsluta linjen, &lt;b&gt;Tryck enter&lt;/b&gt; för att stänga linjen, &lt;b&gt;Backsteg&lt;/b&gt; för att ångra, &lt;b&gt;Esc&lt;/b&gt; för att avrbyta. Prova &lt;b&gt;Space&lt;/b&gt;</translation>
    </message>
    <message>
        <location filename="../src/tool_draw_path.cpp" line="87"/>
        <source>Finish</source>
        <translation>Färdigställ</translation>
    </message>
    <message>
        <location filename="../src/tool_draw_path.cpp" line="88"/>
        <source>Close</source>
        <translation>Stäng</translation>
    </message>
    <message>
        <location filename="../src/tool_draw_path.cpp" line="89"/>
        <source>Snap</source>
        <comment>Snap to existing objects</comment>
        <translation>Snäpp</translation>
    </message>
    <message>
        <location filename="../src/tool_draw_path.cpp" line="90"/>
        <source>Angle</source>
        <comment>Using constrained angles</comment>
        <translation>´Vinkel</translation>
    </message>
    <message>
        <location filename="../src/tool_draw_path.cpp" line="91"/>
        <source>Dash</source>
        <comment>Drawing dash points</comment>
        <translation>Sträckning</translation>
    </message>
    <message>
        <location filename="../src/tool_draw_path.cpp" line="92"/>
        <source>Undo</source>
        <translation>Ångra</translation>
    </message>
    <message>
        <location filename="../src/tool_draw_path.cpp" line="93"/>
        <source>Abort</source>
        <translation>Avbryt</translation>
    </message>
    <message>
        <location filename="../src/tool_draw_path.cpp" line="1019"/>
        <source>&lt;b&gt;Length:&lt;/b&gt; %1 m </source>
        <translation>&lt;b&gt;Längd:&lt;/b&gt; %1 m </translation>
    </message>
    <message>
        <location filename="../src/tool_draw_path.cpp" line="1040"/>
        <source>&lt;b&gt;Click&lt;/b&gt;: Start a straight line. &lt;b&gt;Drag&lt;/b&gt;: Start a curve. </source>
        <translation>&lt;b&gt;Klicka&lt;/b&gt;: Börja en rak linje. &lt;b&gt;Dra&lt;/b&gt;: Börja en kurva. </translation>
    </message>
    <message>
        <location filename="../src/tool_draw_path.cpp" line="1049"/>
        <source>&lt;b&gt;%1+Drag&lt;/b&gt;: Follow existing objects. </source>
        <translation>&lt;b&gt;%1+Dra&lt;/b&gt;: Följ existerande objekt. </translation>
    </message>
    <message>
        <location filename="../src/tool_draw_path.cpp" line="1059"/>
        <source>&lt;b&gt;Click&lt;/b&gt;: Draw a straight line. &lt;b&gt;Drag&lt;/b&gt;: Draw a curve. &lt;b&gt;Right or double click&lt;/b&gt;: Finish the path. &lt;b&gt;%1&lt;/b&gt;: Close the path. </source>
        <translation>&lt;b&gt;Klicka&lt;/b&gt;: Rita en rak linje. &lt;b&gt;Dra&lt;/b&gt;: Rita en kurva. &lt;b&gt;Höger eller Dubbelklicka&lt;/b&gt;: Färdigställ linjen. &lt;b&gt;%1&lt;/b&gt;: Stäng linjen. </translation>
    </message>
</context>
<context>
    <name>DrawPointGPSTool</name>
    <message>
        <location filename="../src/tool_draw_point_gps.cpp" line="73"/>
        <source>Touch the map to finish averaging</source>
        <translation>Tryck på kartan för att avsluta genomsnittet</translation>
    </message>
    <message>
        <location filename="../src/tool_draw_point_gps.cpp" line="183"/>
        <source>&lt;b&gt;Click&lt;/b&gt;: Finish setting the object. </source>
        <translation>&lt;b&gt;Klicka&lt;/b&gt;: Avsluta inställning av objektet. </translation>
    </message>
</context>
<context>
    <name>DrawPointTool</name>
    <message>
        <source>&lt;b&gt;Click&lt;/b&gt; to set a point object, &lt;b&gt;Drag&lt;/b&gt; to set its rotation if the symbol is rotatable</source>
        <translation type="obsolete">&lt;b&gt;Klicka&lt;/b&gt; för att placera ett punktobjekt, &lt;b&gt;Dra&lt;/b&gt; för att rotera symbolen om den är roterbar</translation>
    </message>
    <message>
        <location filename="../src/tool_draw_point.cpp" line="76"/>
        <source>Snap</source>
        <comment>Snap to existing objects</comment>
        <translation>Snäpp</translation>
    </message>
    <message>
        <location filename="../src/tool_draw_point.cpp" line="77"/>
        <source>Angle</source>
        <comment>Using constrained angles</comment>
        <translation>Vinkel</translation>
    </message>
    <message>
        <location filename="../src/tool_draw_point.cpp" line="299"/>
        <source>&lt;b&gt;Angle:&lt;/b&gt; %1° </source>
<<<<<<< HEAD
        <translation type="unfinished">&lt;b&gt;Vinkel:&lt;/b&gt; %1° </translation>
=======
        <translation>&lt;b&gt;Vinkel:&lt;/b&gt; %1° </translation>
>>>>>>> 2cc5c0f1
    </message>
    <message>
        <location filename="../src/tool_draw_point.cpp" line="300"/>
        <source>&lt;b&gt;%1&lt;/b&gt;: Fixed angles. </source>
<<<<<<< HEAD
        <translation type="unfinished">&lt;b&gt;%1&lt;/b&gt;: Fasta vinklar. </translation>
=======
        <translation>&lt;b&gt;%1&lt;/b&gt;: Låsta vinklar. </translation>
>>>>>>> 2cc5c0f1
    </message>
    <message>
        <location filename="../src/tool_draw_point.cpp" line="304"/>
        <source>&lt;b&gt;Click&lt;/b&gt;: Create a point object. &lt;b&gt;Drag&lt;/b&gt;: Create an object and set its orientation (if rotatable). </source>
        <translation>&lt;b&gt;Klicka&lt;/b&gt;: Skapa ett punkt objekt. &lt;b&gt;Dra&lt;/b&gt;: Skapa ett objekt och rotera det(om möjligt). </translation>
    </message>
</context>
<context>
    <name>DrawRectangleTool</name>
    <message>
        <source>&lt;b&gt;Dash points on.&lt;/b&gt; </source>
        <translation type="obsolete">&lt;b&gt;Streckade linjer på.&lt;/b&gt; </translation>
    </message>
    <message>
        <source>&lt;b&gt;Click&lt;/b&gt; to start drawing a rectangle</source>
        <translation type="obsolete">&lt;b&gt;Klicka&lt;/b&gt; för att börja rita en rektangel</translation>
    </message>
    <message>
        <source>&lt;b&gt;Click&lt;/b&gt; to set a corner point, &lt;b&gt;Right or double click&lt;/b&gt; to finish the rectangle, &lt;b&gt;Backspace&lt;/b&gt; to undo, &lt;b&gt;Esc&lt;/b&gt; to abort</source>
        <translation type="obsolete">&lt;b&gt;Klicka&lt;/b&gt; för att sätta en hörnpunkt, &lt;b&gt;Höger- eller dubbelklicka&lt;/b&gt; för att slutföra rektangeln, &lt;b&gt;Backspace&lt;/b&gt; för att ångra, &lt;b&gt;Esc&lt;/b&gt; för att avbryta</translation>
    </message>
    <message>
        <source>&lt;b&gt;Space&lt;/b&gt; to toggle dash points</source>
        <translation type="obsolete">&lt;b&gt;Space&lt;/b&gt; för att växla streckade linjer</translation>
    </message>
    <message>
        <location filename="../src/tool_draw_rectangle.cpp" line="78"/>
        <source>Finish</source>
        <translation>Färdigställ</translation>
    </message>
    <message>
        <location filename="../src/tool_draw_rectangle.cpp" line="79"/>
        <source>Snap</source>
        <comment>Snap to existing objects</comment>
        <translation>Snäpp</translation>
    </message>
    <message>
        <location filename="../src/tool_draw_rectangle.cpp" line="80"/>
        <source>Line snap</source>
        <comment>Snap to previous lines</comment>
        <translation>Snäpp till linje</translation>
    </message>
    <message>
        <location filename="../src/tool_draw_rectangle.cpp" line="81"/>
        <source>Dash</source>
        <comment>Drawing dash points</comment>
        <translation>Sträckning</translation>
    </message>
    <message>
        <location filename="../src/tool_draw_rectangle.cpp" line="82"/>
        <source>Undo</source>
        <translation>Ångra</translation>
    </message>
    <message>
        <location filename="../src/tool_draw_rectangle.cpp" line="83"/>
        <source>Abort</source>
        <translation>Avbryt</translation>
    </message>
    <message>
        <location filename="../src/tool_draw_rectangle.cpp" line="716"/>
        <source>&lt;b&gt;Click or Drag&lt;/b&gt;: Start drawing a rectangle. </source>
        <translation>&lt;b&gt;Klicka eller dra&lt;/b&gt;: Börja rita en rektangel. </translation>
    </message>
    <message>
        <location filename="../src/tool_draw_rectangle.cpp" line="729"/>
        <source>&lt;b&gt;%1&lt;/b&gt;: Snap to previous lines. </source>
        <translation>&lt;b&gt;%1&lt;/b&gt;: Snäpp till föregående linjer. </translation>
    </message>
    <message>
        <location filename="../src/tool_draw_rectangle.cpp" line="740"/>
        <source>&lt;b&gt;Click&lt;/b&gt;: Set a corner point. &lt;b&gt;Right or double click&lt;/b&gt;: Finish the rectangle. </source>
        <translation>&lt;b&gt;Klicka&lt;/b&gt;: Sätt punkt hörn. &lt;b&gt;Höger eller Dubbelklicka&lt;/b&gt;: Färdigställ rektangeln. </translation>
    </message>
</context>
<context>
    <name>DrawTextTool</name>
    <message>
        <source>&lt;b&gt;Click&lt;/b&gt; to write text with a single anchor, &lt;b&gt;Drag&lt;/b&gt; to create a text box</source>
        <translation type="obsolete">&lt;b&gt;Klicka&lt;/b&gt; för att skriva text från en punkt, &lt;b&gt;Dra&lt;/b&gt; för att skapa en textlåda</translation>
    </message>
    <message>
        <location filename="../src/tool_draw_text.cpp" line="306"/>
        <source>&lt;b&gt;%1&lt;/b&gt;: Finish editing. </source>
        <translation>Färdigställ redigering.</translation>
    </message>
    <message>
        <location filename="../src/tool_draw_text.cpp" line="308"/>
        <source>&lt;b&gt;Click&lt;/b&gt;: Create a text object with a single anchor. &lt;b&gt;Drag&lt;/b&gt;: Create a text box. </source>
        <translation>&lt;b&gt;Klicka&lt;/b&gt;: Skapa en textlåda med endast ett ankare. &lt;b&gt;Drag&lt;/b&gt;: Skapa en textlåda. </translation>
    </message>
</context>
<context>
    <name>EditLineTool</name>
    <message>
        <source>&lt;b&gt;Click&lt;/b&gt; to select an object, &lt;b&gt;Drag&lt;/b&gt; for box selection, &lt;b&gt;Shift&lt;/b&gt; to toggle selection</source>
        <translation type="obsolete">&lt;b&gt;Klicka&lt;/b&gt; för att välja ett objekt, &lt;b&gt;Dra&lt;/b&gt; för att välja flera, &lt;b&gt;Shift&lt;/b&gt; för att växla markering</translation>
    </message>
    <message>
        <source>, &lt;b&gt;Del&lt;/b&gt; to delete</source>
        <translation type="obsolete">, &lt;b&gt;Del&lt;/b&gt; för att radera</translation>
    </message>
    <message>
        <source>; Try &lt;u&gt;Ctrl&lt;/u&gt;</source>
        <translation type="obsolete">; Prova &lt;u&gt;Ctrl&lt;/u&gt;</translation>
    </message>
    <message>
        <location filename="../src/tool_edit_line.cpp" line="345"/>
        <source>Snap</source>
        <comment>Snap to existing objects</comment>
        <translation>Snäpp</translation>
    </message>
    <message>
        <location filename="../src/tool_edit_line.cpp" line="346"/>
        <source>Toggle curve</source>
        <comment>Toggle between curved and flat segment</comment>
        <translation>Växla curvor</translation>
    </message>
    <message>
        <location filename="../src/tool_edit_line.cpp" line="453"/>
        <source>&lt;b&gt;%1&lt;/b&gt;: Free movement. </source>
        <translation>&lt;b&gt;%1&lt;/b&gt;: Fri förflyttning. </translation>
    </message>
    <message>
        <location filename="../src/tool_edit_line.cpp" line="472"/>
        <source>&lt;b&gt;%1+Click&lt;/b&gt; on segment: Toggle between straight and curved. </source>
        <translation>&lt;b&gt;%1+Klicka&lt;/b&gt; på del: Växla mellan rak och kurvig. </translation>
    </message>
</context>
<context>
    <name>EditPointTool</name>
    <message>
        <source>&lt;b&gt;Click&lt;/b&gt; to select an object, &lt;b&gt;Drag&lt;/b&gt; for box selection, &lt;b&gt;Shift&lt;/b&gt; to toggle selection</source>
        <translation type="obsolete">&lt;b&gt;Klicka&lt;/b&gt; för att välja ett objekt, &lt;b&gt;Dra&lt;/b&gt; för att välja flera, &lt;b&gt;Shift&lt;/b&gt; för att växla markering</translation>
    </message>
    <message>
        <source>, &lt;b&gt;Del&lt;/b&gt; to delete</source>
        <translation type="obsolete">, &lt;b&gt;Del&lt;/b&gt; för att radera</translation>
    </message>
    <message>
        <source>&lt;b&gt;Ctrl+Click&lt;/b&gt; on point to delete it, on path to add a new point, with &lt;b&gt;Space&lt;/b&gt; to make it a dash point</source>
        <translation type="obsolete">&lt;b&gt;Ctrl+klick&lt;/b&gt; på en punkt för att radera den, på en linje för att lägga till en ny punkt, med &lt;b&gt;Space&lt;/b&gt; för att göra den till en styrpunkt</translation>
    </message>
    <message>
        <location filename="../src/tool_edit_point.cpp" line="480"/>
        <source>Snap</source>
        <comment>Snap to existing objects</comment>
        <translation>Snäpp</translation>
    </message>
    <message>
        <location filename="../src/tool_edit_point.cpp" line="481"/>
        <source>Point / Angle</source>
        <comment>Modify points or use constrained angles</comment>
        <translation>Punkt / Vinkel</translation>
    </message>
    <message>
        <location filename="../src/tool_edit_point.cpp" line="482"/>
        <source>Toggle dash</source>
        <comment>Toggle dash points</comment>
        <translation>Växla sträckning</translation>
    </message>
    <message>
        <location filename="../src/tool_edit_point.cpp" line="632"/>
        <source>&lt;b&gt;%1&lt;/b&gt;: Finish editing. </source>
        <translation>&lt;b&gt;%1&lt;/b&gt;: Färdigställ redigering. </translation>
    </message>
    <message>
<<<<<<< HEAD
        <location filename="../src/tool_edit_point.cpp" line="652"/>
        <source>&lt;b&gt;%1&lt;/b&gt;: Keep opposite handle positions. </source>
        <translation type="unfinished"></translation>
=======
        <location filename="../src/tool_edit_point.cpp" line="624"/>
        <source>&lt;b&gt;%1&lt;/b&gt;: Keep opposite handle Positions. </source>
        <translation>&lt;b&gt;%1&lt;/b&gt;: Behåll motsatta handtagspositioner. </translation>
>>>>>>> 2cc5c0f1
    </message>
    <message>
        <location filename="../src/tool_edit_point.cpp" line="673"/>
        <source>&lt;b&gt;%1+Click&lt;/b&gt; on point: Delete it; on path: Add a new dash point; with &lt;b&gt;%2&lt;/b&gt;: Add a normal point. </source>
        <translation>&lt;b&gt;%1+Klicka&lt;/b&gt; på punkt: Radera den; på linje: Lägg till ett nytt sträck; med &lt;b&gt;%2&lt;/b&gt;: Lägg till normal punkt. </translation>
    </message>
    <message>
        <location filename="../src/tool_edit_point.cpp" line="676"/>
        <source>&lt;b&gt;%1+Click&lt;/b&gt; on point: Delete it; on path: Add a new point; with &lt;b&gt;%2&lt;/b&gt;: Add a dash point. </source>
        <translation>&lt;b&gt;%1+Klicka&lt;/b&gt; på punkt: Radera den; på linje: Lägg till ny punkt; med &lt;b&gt;%2&lt;/b&gt;: Lägg till en streck punkt.</translation>
    </message>
    <message>
        <location filename="../src/tool_edit_point.cpp" line="680"/>
        <source>&lt;b&gt;%1+Click&lt;/b&gt; on point to switch between dash and normal point. </source>
        <translation>&lt;b&gt;%1+Klicka&lt;/b&gt; på punkt för att växla mellan sträck punkt och normal punkt. </translation>
    </message>
</context>
<context>
    <name>EditTool</name>
    <message>
        <source>&lt;b&gt;Coordinate offset [mm]:&lt;/b&gt; %1, %2  &lt;b&gt;Distance [m]:&lt;/b&gt; %3</source>
        <translation type="obsolete">&lt;b&gt;Koordinat-offset [mm]:&lt;/b&gt; %1, %2  &lt;b&gt;Distans [m]:&lt;/b&gt; %3</translation>
    </message>
    <message>
        <source>&lt;b&gt;Click&lt;/b&gt; to select an object, &lt;b&gt;Drag&lt;/b&gt; for box selection, &lt;b&gt;Shift&lt;/b&gt; to toggle selection</source>
        <translation type="obsolete">&lt;b&gt;Klicka&lt;/b&gt; för att välja ett objekt, &lt;b&gt;Dra&lt;/b&gt; för att välja flera, &lt;b&gt;Shift&lt;/b&gt; för att växla markering</translation>
    </message>
    <message>
        <source>, &lt;b&gt;Del&lt;/b&gt; to delete</source>
        <translation type="obsolete">, &lt;b&gt;Del&lt;/b&gt; för att radera</translation>
    </message>
    <message>
        <source>&lt;b&gt;Ctrl+Click&lt;/b&gt; on point to delete it, on path to add a new point, with &lt;b&gt;Space&lt;/b&gt; to make it a dash point</source>
        <translation type="obsolete">&lt;b&gt;Ctrl+klick&lt;/b&gt; på en punkt för att radera den, på en linje för att lägga till en ny punkt, med &lt;b&gt;Space&lt;/b&gt; för att göra den till en styrpunkt</translation>
    </message>
    <message>
        <source>; Try &lt;u&gt;Ctrl&lt;/u&gt;</source>
        <translation type="obsolete">; Prova &lt;u&gt;Ctrl&lt;/u&gt;</translation>
    </message>
    <message>
        <location filename="../src/tool_edit_point.cpp" line="637"/>
        <location filename="../src/tool_edit_line.cpp" line="444"/>
        <source>&lt;b&gt;Coordinate offset:&lt;/b&gt; %1, %2 mm  &lt;b&gt;Distance:&lt;/b&gt; %3 m </source>
        <translation>&lt;b&gt;Koordinat förskutning:&lt;/b&gt; %1, %2 mm  &lt;b&gt;Distans:&lt;/b&gt; %3 m </translation>
    </message>
    <message>
        <location filename="../src/tool_edit_point.cpp" line="644"/>
        <location filename="../src/tool_edit_line.cpp" line="455"/>
        <source>&lt;b&gt;%1&lt;/b&gt;: Fixed angles. </source>
<<<<<<< HEAD
        <translation type="unfinished">&lt;b&gt;%1&lt;/b&gt;: Fasta vinklar. </translation>
=======
        <translation>&lt;b&gt;%1&lt;/b&gt;: Låsta vinklar. </translation>
>>>>>>> 2cc5c0f1
    </message>
    <message>
        <location filename="../src/tool_edit_point.cpp" line="656"/>
        <location filename="../src/tool_edit_line.cpp" line="459"/>
        <source>&lt;b&gt;%1&lt;/b&gt;: Snap to existing objects. </source>
        <translation>&lt;b&gt;%1&lt;/b&gt;: Snäpp till existerande objekt. </translation>
    </message>
    <message>
        <location filename="../src/tool_edit_point.cpp" line="662"/>
        <location filename="../src/tool_edit_line.cpp" line="464"/>
        <source>&lt;b&gt;Click&lt;/b&gt;: Select a single object. &lt;b&gt;Drag&lt;/b&gt;: Select multiple objects. &lt;b&gt;%1+Click&lt;/b&gt;: Toggle selection. </source>
        <translation>&lt;b&gt;Klicka&lt;/b&gt;: Välj ett objekt. &lt;b&gt;Dra&lt;/b&gt;: Välj flera objekt. &lt;b&gt;%1+Klicka&lt;/b&gt;: Växla val. </translation>
    </message>
    <message>
        <location filename="../src/tool_edit_point.cpp" line="665"/>
        <location filename="../src/tool_edit_line.cpp" line="467"/>
        <source>&lt;b&gt;%1&lt;/b&gt;: Delete selected objects. </source>
        <translation>&lt;b&gt;%1&lt;/b&gt;: Radera valda objekt. </translation>
    </message>
</context>
<context>
    <name>EditorPage</name>
    <message>
        <location filename="../src/gui/settings_dialog.cpp" line="157"/>
        <source>High quality map display (antialiasing)</source>
        <translation>Högkvalitetsvisning (antialiasing)</translation>
    </message>
    <message>
        <location filename="../src/gui/settings_dialog.cpp" line="158"/>
        <location filename="../src/gui/settings_dialog.cpp" line="162"/>
        <source>Antialiasing makes the map look much better, but also slows down the map display</source>
        <translation>Antialiasing ger en bättre kartvisning, men kan göra visningen långsammare</translation>
    </message>
    <message>
        <location filename="../src/gui/settings_dialog.cpp" line="161"/>
        <source>High quality text display in map (antialiasing), slow</source>
        <translation>Högkvaletativ text visning i karta (antialiasing), långsam</translation>
    </message>
    <message>
        <location filename="../src/gui/settings_dialog.cpp" line="165"/>
        <source>Click tolerance:</source>
        <translation>Klicktolerans:</translation>
    </message>
    <message>
        <location filename="../src/gui/settings_dialog.cpp" line="166"/>
        <location filename="../src/gui/settings_dialog.cpp" line="171"/>
        <location filename="../src/gui/settings_dialog.cpp" line="214"/>
        <source>mm</source>
        <comment>millimeters</comment>
        <translation></translation>
    </message>
    <message>
        <location filename="../src/gui/settings_dialog.cpp" line="170"/>
        <source>Snap distance (%1):</source>
        <translation>Snäpp distans (%1)</translation>
    </message>
    <message>
        <location filename="../src/gui/settings_dialog.cpp" line="175"/>
        <source>Stepping of fixed angle mode (%1):</source>
        <translation>Stegning av låst vinkel läget (%1):</translation>
    </message>
    <message>
        <location filename="../src/gui/settings_dialog.cpp" line="176"/>
        <source>°</source>
        <comment>Degree sign for angles</comment>
        <translation></translation>
    </message>
    <message>
        <location filename="../src/gui/settings_dialog.cpp" line="180"/>
        <source>When selecting an object, automatically select its symbol, too</source>
        <translation>Vid markering av ett objekt, markera automatiskt dess symbol</translation>
    </message>
    <message>
        <location filename="../src/gui/settings_dialog.cpp" line="183"/>
        <source>Zoom away from cursor when zooming out</source>
        <translation>Zooma ut från muspekaren vid utzoomning</translation>
    </message>
    <message>
        <location filename="../src/gui/settings_dialog.cpp" line="186"/>
        <source>Drawing tools: set last point on finishing with right click</source>
        <translation>Ritverktyg: placera sista punkt under avslut med högerklick</translation>
    </message>
    <message>
        <location filename="../src/gui/settings_dialog.cpp" line="189"/>
        <source>Templates: keep settings of closed templates</source>
        <translation>Bakgrunder: behåll inställningar för stängda bakgrunder</translation>
    </message>
    <message>
        <location filename="../src/gui/settings_dialog.cpp" line="194"/>
        <source>Edit tool:</source>
        <translation>Redigeringsverktyg:</translation>
    </message>
    <message>
        <location filename="../src/gui/settings_dialog.cpp" line="197"/>
        <location filename="../src/gui/settings_dialog.cpp" line="204"/>
        <source>Retain old shape</source>
        <translation>Behäll äldre form</translation>
    </message>
    <message>
        <location filename="../src/gui/settings_dialog.cpp" line="198"/>
        <location filename="../src/gui/settings_dialog.cpp" line="205"/>
        <source>Reset outer curve handles</source>
        <translation>Nollställ ytterkurvans handtag</translation>
    </message>
    <message>
        <location filename="../src/gui/settings_dialog.cpp" line="199"/>
        <location filename="../src/gui/settings_dialog.cpp" line="206"/>
        <source>Keep outer curve handles</source>
        <translation>Behåll ytterkurvans handtag</translation>
    </message>
    <message>
        <location filename="../src/gui/settings_dialog.cpp" line="200"/>
        <location filename="../src/gui/settings_dialog.cpp" line="207"/>
        <source>Action on deleting a curve point with %1:</source>
        <translation>Åtgärd när en kurvpunkt raderas med %1:</translation>
    </message>
    <message>
        <location filename="../src/gui/settings_dialog.cpp" line="211"/>
        <source>Rectangle tool:</source>
        <translation>Rektangelverktyg:</translation>
    </message>
    <message>
        <location filename="../src/gui/settings_dialog.cpp" line="213"/>
        <source>Radius of helper cross:</source>
        <translation>Radius för hjälpkors:</translation>
    </message>
    <message>
        <location filename="../src/gui/settings_dialog.cpp" line="218"/>
        <source>Preview the width of lines with helper cross</source>
        <translation>Förhandsvisa brädden på linjer med hjälpkorset</translation>
    </message>
    <message>
        <location filename="../src/gui/settings_dialog.cpp" line="261"/>
        <source>Editor</source>
        <translation type="unfinished">Redigerare</translation>
    </message>
</context>
<context>
    <name>Exporter</name>
    <message>
        <location filename="../src/file_format_ocad8.cpp" line="1547"/>
        <source>Could not create new file: %1</source>
        <translation>Kunde inte skapa ny fil: %1</translation>
    </message>
</context>
<context>
    <name>FillTool</name>
    <message>
        <location filename="../src/tool_fill.cpp" line="99"/>
        <source>Warning</source>
        <translation>Varning</translation>
    </message>
    <message>
        <location filename="../src/tool_fill.cpp" line="100"/>
        <source>The map area is large. Use of the fill tool may be very slow. Do you want to use it anyway?</source>
        <translation>Kartytan är stor. Fyllnadsverktyget kan vara långsamt. Vill du använda det i alla fall?</translation>
    </message>
    <message>
        <location filename="../src/tool_fill.cpp" line="85"/>
        <location filename="../src/tool_fill.cpp" line="119"/>
        <location filename="../src/tool_fill.cpp" line="167"/>
        <source>Error</source>
        <translation>Fel</translation>
    </message>
    <message>
        <location filename="../src/tool_fill.cpp" line="86"/>
        <source>The clicked area is not bounded by lines or areas, cannot fill this area.</source>
        <translation>Den valda ytan är inte sluten. Kan inte fylla en icke sluten yta.</translation>
    </message>
    <message>
        <location filename="../src/tool_fill.cpp" line="120"/>
        <source>The clicked position is not free, cannot use the fill tool there.</source>
        <translation>Den valda positionen är inte tom, kan inte använda fyllnadsverktyget här.</translation>
    </message>
    <message>
        <location filename="../src/tool_fill.cpp" line="168"/>
        <source>Failed to create the fill object.</source>
        <translation>Misslyckades med att fylla objektet.</translation>
    </message>
    <message>
        <location filename="../src/tool_fill.cpp" line="179"/>
        <source>&lt;b&gt;Click&lt;/b&gt;: Fill area with active symbol. The area to be filled must be bounded by lines or areas, other symbols are not taken into account. </source>
        <translation>&lt;b&gt;Klicka&lt;/b&gt;: Fyll ytan med den aktiva symbolen. Området måste vara slutet som area eller med linjer, hänsyn till andra symboler tas ej. </translation>
    </message>
</context>
<context>
    <name>GPSDisplay</name>
    <message>
        <location filename="../src/gps_display.cpp" line="90"/>
        <source>GPS is disabled in the device settings. Open settings now?</source>
        <translation>GPS är avstängd i enhetetsinställningarna. Öppna inställningarna nu?</translation>
    </message>
    <message>
        <location filename="../src/gps_display.cpp" line="91"/>
        <source>Yes</source>
        <translation>Ja</translation>
    </message>
    <message>
        <location filename="../src/gps_display.cpp" line="92"/>
        <source>No</source>
        <translation>Nej</translation>
    </message>
</context>
<context>
    <name>GPSProjectionParametersDialog</name>
    <message>
        <source>GPS coordinates projection parameters</source>
        <translation type="obsolete">GPS-koordinaters projektionsparamtetrar</translation>
    </message>
    <message>
        <source>Orthographic projection:</source>
        <translation type="obsolete">Ortografisk projektion:</translation>
    </message>
    <message>
        <source>Origin latitude &lt;b&gt;phi 0&lt;/b&gt;:</source>
        <translation type="obsolete">Ursprungslatitud &lt;b&gt;phi 0&lt;/b&gt;:</translation>
    </message>
    <message>
        <source>Origin longitude &lt;b&gt;lambda 0&lt;/b&gt;:</source>
        <translation type="obsolete">Ursprungslongitud &lt;b&gt;lambda 0&lt;/b&gt;:</translation>
    </message>
    <message>
        <source>Cancel</source>
        <translation type="obsolete">Avbryt</translation>
    </message>
</context>
<context>
    <name>GeneralPage</name>
    <message>
        <location filename="../src/gui/settings_dialog.cpp" line="348"/>
        <source>Appearance</source>
        <translation>Utseende</translation>
    </message>
    <message>
        <location filename="../src/gui/settings_dialog.cpp" line="351"/>
        <source>Language:</source>
        <translation>Språk:</translation>
    </message>
    <message>
        <location filename="../src/gui/settings_dialog.cpp" line="366"/>
        <source>Screen</source>
        <translation>Skärm</translation>
    </message>
    <message>
        <location filename="../src/gui/settings_dialog.cpp" line="369"/>
        <source>Pixels per inch:</source>
        <translation>Pixlar per tum:</translation>
    </message>
    <message>
        <location filename="../src/gui/settings_dialog.cpp" line="384"/>
        <source>Program start</source>
        <translation>Program start</translation>
    </message>
    <message>
        <location filename="../src/gui/settings_dialog.cpp" line="400"/>
        <source>Saving files</source>
        <translation>Sparar filer</translation>
    </message>
    <message>
        <location filename="../src/gui/settings_dialog.cpp" line="403"/>
        <source>Retain compatibility with Mapper %1</source>
        <translation>Behåll kompatibilitet med Mapper %1</translation>
    </message>
    <message>
        <location filename="../src/gui/settings_dialog.cpp" line="412"/>
        <source>Save information for automatic recovery</source>
        <translation>Spara information för automatisk återställning</translation>
    </message>
    <message>
        <location filename="../src/gui/settings_dialog.cpp" line="417"/>
        <source>Recovery information saving interval:</source>
        <translation>Intervall för sparning av återställningsinformation:</translation>
    </message>
    <message>
        <location filename="../src/gui/settings_dialog.cpp" line="420"/>
        <source>min</source>
        <comment>unit minutes</comment>
        <translation></translation>
    </message>
    <message>
        <location filename="../src/gui/settings_dialog.cpp" line="429"/>
        <source>File import and export</source>
        <translation>Fil import och export</translation>
    </message>
    <message>
        <location filename="../src/gui/settings_dialog.cpp" line="432"/>
        <source>8-bit encoding:</source>
        <translation>8-bit kodning:</translation>
    </message>
    <message>
        <location filename="../src/gui/settings_dialog.cpp" line="451"/>
        <location filename="../src/gui/settings_dialog.cpp" line="619"/>
        <source>More...</source>
        <translation type="unfinished">Mer…</translation>
    </message>
    <message>
        <location filename="../src/gui/settings_dialog.cpp" line="460"/>
        <source>Use the new OCD importer also for version 8 files</source>
        <translation>Använd den nya OCD-fil importeraren också för OCD version 8</translation>
    </message>
    <message>
        <location filename="../src/gui/settings_dialog.cpp" line="523"/>
        <source>Notice</source>
        <translation>Observera</translation>
    </message>
    <message>
        <location filename="../src/gui/settings_dialog.cpp" line="523"/>
        <source>The program must be restarted for the language change to take effect!</source>
        <translation>Programmet måste startas om för att språket ska ändras!</translation>
    </message>
    <message>
        <location filename="../src/gui/settings_dialog.cpp" line="592"/>
        <source>Use translation file...</source>
        <translation>Använd översättningsfil...</translation>
    </message>
    <message>
        <location filename="../src/gui/settings_dialog.cpp" line="654"/>
        <location filename="../src/gui/settings_dialog.cpp" line="660"/>
        <source>Open translation</source>
        <translation>Öppna översättning</translation>
    </message>
    <message>
        <location filename="../src/gui/settings_dialog.cpp" line="654"/>
        <source>Translation files (*.qm)</source>
        <translation>Översättningsfiler (*.qm)</translation>
    </message>
    <message>
        <location filename="../src/gui/settings_dialog.cpp" line="661"/>
        <source>The selected file is not a valid translation.</source>
        <translation>Den valda filen är inte en korrekt översättningsfil.</translation>
    </message>
    <message>
        <location filename="../src/gui/settings_dialog.cpp" line="713"/>
        <source>Primary screen resolution in pixels:</source>
        <translation>Primär skärm upplösning i pixlar:</translation>
    </message>
    <message>
        <location filename="../src/gui/settings_dialog.cpp" line="721"/>
        <source>Primary screen size in inches (diagonal):</source>
        <translation>Primär skärmstorlek i tum (på diagonalen)</translation>
    </message>
    <message>
        <location filename="../src/gui/settings_dialog.cpp" line="490"/>
        <source>General</source>
        <translation type="unfinished">Allmänt</translation>
    </message>
</context>
<context>
    <name>Georeferencing</name>
    <message>
        <location filename="../src/core/crs_template_implementation.cpp" line="81"/>
        <location filename="../src/core/crs_template_implementation.cpp" line="92"/>
        <source>Local coordinates</source>
        <translation type="unfinished">Lokala koordinater</translation>
    </message>
    <message>
        <location filename="../src/core/crs_template_implementation.cpp" line="57"/>
        <source>UTM</source>
        <comment>UTM coordinate reference system</comment>
        <translation>UTM koordinatsystem</translation>
    </message>
    <message>
        <location filename="../src/core/crs_template_implementation.cpp" line="58"/>
        <source>UTM coordinates</source>
        <translation>UTM koordinater</translation>
    </message>
    <message>
<<<<<<< HEAD
        <location filename="../src/core/crs_template_implementation.cpp" line="61"/>
        <source>UTM Zone (number north/south)</source>
        <translation type="unfinished"></translation>
=======
        <location filename="../src/global.cpp" line="54"/>
        <source>UTM Zone (number north/south, e.g. &quot;32 N&quot;, &quot;24 S&quot;)</source>
        <translation>UTM zon (number nord/syd t.ex &quot;32 N&quot;, &quot;24 S&quot;)</translation>
>>>>>>> 2cc5c0f1
    </message>
    <message>
        <location filename="../src/core/crs_template_implementation.cpp" line="68"/>
        <source>Gauss-Krueger, datum: Potsdam</source>
        <comment>Gauss-Krueger coordinate reference system</comment>
        <translation>Gauss-Krueger, utgångspunkt: Potsdam</translation>
    </message>
    <message>
        <location filename="../src/core/crs_template_implementation.cpp" line="69"/>
        <source>Gauss-Krueger coordinates</source>
        <translation>Gauss-Krueger koordinater</translation>
    </message>
    <message>
        <location filename="../src/core/crs_template_implementation.cpp" line="72"/>
        <source>Zone number (1 to 119)</source>
        <comment>Zone number for Gauss-Krueger coordinates</comment>
        <translation>Zon-nummer (1 to 119)</translation>
    </message>
    <message>
<<<<<<< HEAD
        <location filename="../src/core/crs_template_implementation.cpp" line="80"/>
        <source>by EPSG code</source>
        <comment>as in: The CRS is specified by EPSG code</comment>
        <translation type="unfinished"></translation>
    </message>
    <message>
        <location filename="../src/core/crs_template_implementation.cpp" line="84"/>
        <source>EPSG code</source>
        <translation type="unfinished"></translation>
    </message>
    <message>
        <location filename="../src/core/crs_template_implementation.cpp" line="91"/>
        <source>Custom PROJ.4</source>
        <comment>PROJ.4 specification</comment>
        <translation type="unfinished"></translation>
    </message>
    <message>
        <location filename="../src/core/crs_template_implementation.cpp" line="95"/>
        <source>Specification</source>
        <comment>PROJ.4 specification</comment>
        <translation type="unfinished"></translation>
    </message>
    <message>
        <location filename="../src/core/georeferencing.cpp" line="189"/>
        <source>Map scale specification invalid or missing.</source>
        <translation type="unfinished"></translation>
    </message>
    <message>
        <location filename="../src/core/georeferencing.cpp" line="225"/>
        <location filename="../src/core/georeferencing.cpp" line="252"/>
        <source>Unknown CRS specification language: %1</source>
        <translation type="unfinished"></translation>
=======
        <location filename="../src/core/georeferencing.cpp" line="188"/>
        <source>Map scale specification invalid or missing.</source>
        <translation>Specifikation för kartskalaär inkorret eller fattas.</translation>
    </message>
    <message>
        <location filename="../src/core/georeferencing.cpp" line="226"/>
        <location filename="../src/core/georeferencing.cpp" line="253"/>
        <source>Unknown CRS specification language: %1</source>
        <translation>Okänt CRS specifikations språk: %1</translation>
    </message>
    <message>
        <location filename="../src/core/georeferencing.cpp" line="256"/>
        <source>Unsupported geographic CRS specification: %1</source>
        <translation>CRS specifikationen stödjs ej: %1</translation>
    </message>
    <message>
        <location filename="../src/core/georeferencing.cpp" line="470"/>
        <source>Scale only</source>
        <translation>Bara skala</translation>
    </message>
    <message>
        <location filename="../src/core/georeferencing.cpp" line="472"/>
        <source>Local</source>
        <translation>Lokal</translation>
    </message>
    <message>
        <location filename="../src/core/georeferencing.cpp" line="478"/>
        <source>Projected</source>
        <translation>Projekterad</translation>
>>>>>>> 2cc5c0f1
    </message>
    <message>
        <location filename="../src/core/georeferencing.cpp" line="255"/>
        <source>Unsupported geographic CRS specification: %1</source>
        <translation type="unfinished"></translation>
    </message>
    <message>
        <location filename="../src/core/georeferencing.cpp" line="458"/>
        <source>Local</source>
        <translation type="unfinished">Lokal</translation>
    </message>
</context>
<context>
    <name>GeoreferencingActivity</name>
    <message>
        <source>Georeferencing</source>
        <translation type="obsolete">Gereferera</translation>
    </message>
    <message>
        <source>Error</source>
        <translation type="obsolete">Fel</translation>
    </message>
    <message>
        <source>Failed to calculate georeferencing!</source>
        <translation type="obsolete">Kunde inte utföra georeferering!</translation>
    </message>
</context>
<context>
    <name>GeoreferencingAddTool</name>
    <message>
        <source>&lt;b&gt;Click&lt;/b&gt; to set the template position of the pass point</source>
        <translation type="obsolete">&lt;b&gt;Klicka&lt;/b&gt; för att sätta kalibreringspunktens position på bakgrundsbilden</translation>
    </message>
    <message>
        <source>&lt;b&gt;Click&lt;/b&gt; to set the map position of the pass point, &lt;b&gt;Esc&lt;/b&gt; to abort</source>
        <translation type="obsolete">&lt;b&gt;Klicka&lt;/b&gt; för att sätta kalibreringspunktens position på kartan, &lt;b&gt;Esc&lt;/b&gt; för att avbryta</translation>
    </message>
</context>
<context>
    <name>GeoreferencingDeleteTool</name>
    <message>
        <source>&lt;b&gt;Click&lt;/b&gt; to delete pass points</source>
        <translation type="obsolete">&lt;b&gt;Klicka&lt;/b&gt; för att ta bort kalibreringspunkt</translation>
    </message>
</context>
<context>
    <name>GeoreferencingDialog</name>
    <message>
        <location filename="../src/gui/georeferencing_dialog.cpp" line="89"/>
        <source>Map Georeferencing</source>
        <translation>Georeferering</translation>
    </message>
    <message>
        <location filename="../src/gui/georeferencing_dialog.cpp" line="483"/>
        <source>Lookup...</source>
        <translation>Sökning...</translation>
    </message>
    <message>
        <source>&amp;Select...</source>
        <translation type="obsolete">&amp;Välj...</translation>
    </message>
    <message>
        <source>Local coordinates</source>
        <translation type="obsolete">Lokala koordinater</translation>
    </message>
    <message>
        <source>Edit projection parameters...</source>
        <translation type="obsolete">Ändra projektionsparametrar…</translation>
    </message>
    <message>
        <location filename="../src/gui/georeferencing_dialog.cpp" line="120"/>
        <location filename="../src/gui/georeferencing_dialog.cpp" line="121"/>
        <source>m</source>
        <translation></translation>
    </message>
    <message>
        <source>General</source>
        <translation type="obsolete">Allmänt</translation>
    </message>
    <message>
        <source>Map scale:</source>
        <translation type="obsolete">Kartskala:</translation>
    </message>
    <message>
        <location filename="../src/gui/georeferencing_dialog.cpp" line="197"/>
        <source>Declination:</source>
        <translation>Lutning:</translation>
    </message>
    <message>
        <source>Reference point:</source>
        <translation type="obsolete">Referenspunkt:</translation>
    </message>
    <message>
        <location filename="../src/gui/georeferencing_dialog.cpp" line="145"/>
        <source>Projected coordinates</source>
        <translation>Projekterade koordinater</translation>
    </message>
    <message>
        <location filename="../src/gui/georeferencing_dialog.cpp" line="181"/>
        <location filename="../src/gui/select_crs_dialog.cpp" line="84"/>
        <source>&amp;Coordinate reference system:</source>
        <translation type="unfinished">&amp;Referenssystem:</translation>
    </message>
    <message>
        <source>&amp;Zone:</source>
        <translation type="obsolete">&amp;Zon:</translation>
    </message>
    <message>
        <location filename="../src/gui/georeferencing_dialog.cpp" line="98"/>
        <source>Status:</source>
        <translation></translation>
    </message>
    <message>
        <source>Reference point &amp;easting:</source>
        <translation type="obsolete">&amp;Östlig avvikelse för referenspunkt:</translation>
    </message>
    <message>
        <source>Reference point &amp;northing:</source>
        <translation type="obsolete">&amp;Nordlig avvikelse för referenspunkt:</translation>
    </message>
    <message>
        <source>Convergence:</source>
        <translation type="obsolete">Konvergens:</translation>
    </message>
    <message>
        <location filename="../src/gui/georeferencing_dialog.cpp" line="146"/>
        <source>Geographic coordinates</source>
        <translation>Geografiska koordinater</translation>
    </message>
    <message>
        <source>Reference point &amp;latitude:</source>
        <translation type="obsolete">Latitud för referenspunkt:</translation>
    </message>
    <message>
        <source>Reference point longitude:</source>
        <translation type="obsolete">Longitud för referenspunkt:</translation>
    </message>
    <message>
        <location filename="../src/gui/georeferencing_dialog.cpp" line="141"/>
        <source>Show reference point in:</source>
        <translation>Visa referenspunkt i:</translation>
    </message>
    <message>
        <location filename="../src/gui/georeferencing_dialog.cpp" line="327"/>
        <source>valid</source>
        <translation>giltig</translation>
    </message>
    <message>
        <location filename="../src/gui/georeferencing_dialog.cpp" line="320"/>
        <source>&lt;a href=&quot;%1&quot;&gt;OpenStreetMap&lt;/a&gt; | &lt;a href=&quot;%2&quot;&gt;World of O Maps&lt;/a&gt;</source>
        <translation></translation>
    </message>
    <message>
        <location filename="../src/gui/georeferencing_dialog.cpp" line="352"/>
        <location filename="../src/gui/georeferencing_dialog.cpp" line="652"/>
        <source>Online declination lookup</source>
        <translation>Lutningssökning online</translation>
    </message>
    <message>
        <source>The magnetic declination for the reference point %1� %2� will now be retrieved from &lt;a href=&quot;%3&quot;&gt;%3&lt;/a&gt;. Do you want to continue?</source>
        <translation type="obsolete">Den magnetiska lutning för referenspunkten %1� %2� kommer nu att hämtas från &lt;a href=&quot;%3&quot;&gt;%3&lt;/a&gt;. Vill du fortsätta?</translation>
    </message>
    <message>
        <location filename="../src/gui/georeferencing_dialog.cpp" line="93"/>
        <source>Map coordinate reference system</source>
        <translation>koordinatsystem</translation>
    </message>
    <message>
        <source>- none -</source>
<<<<<<< HEAD
        <translation type="obsolete">- ingen -</translation>
    </message>
    <message>
        <location filename="../src/gui/georeferencing_dialog.cpp" line="96"/>
=======
        <translation>- ingen -</translation>
    </message>
    <message>
        <location filename="../src/gui/georeferencing_dialog.cpp" line="81"/>
        <source>- from Proj.4 specification -</source>
        <translation>- från Proj.4 specifikationen -</translation>
    </message>
    <message>
        <location filename="../src/gui/georeferencing_dialog.cpp" line="82"/>
>>>>>>> 2cc5c0f1
        <source>- local -</source>
        <translation>- lokal -</translation>
    </message>
    <message>
<<<<<<< HEAD
        <location filename="../src/gui/georeferencing_dialog.cpp" line="101"/>
=======
        <location filename="../src/gui/georeferencing_dialog.cpp" line="84"/>
        <source>CRS specification:</source>
        <translation>CRS specifikation:</translation>
    </message>
    <message>
        <location filename="../src/gui/georeferencing_dialog.cpp" line="89"/>
>>>>>>> 2cc5c0f1
        <source>Reference point</source>
        <translation>Referenspunkt</translation>
    </message>
    <message>
        <location filename="../src/gui/georeferencing_dialog.cpp" line="103"/>
        <source>&amp;Pick on map</source>
        <translation>&amp;Välj på kartan</translation>
    </message>
    <message>
        <location filename="../src/gui/georeferencing_dialog.cpp" line="105"/>
        <source>(Datum: WGS84)</source>
        <translation>(utgångspunkt: WGS84)</translation>
    </message>
    <message>
        <location filename="../src/gui/georeferencing_dialog.cpp" line="108"/>
        <location filename="../src/gui/georeferencing_dialog.cpp" line="109"/>
        <source>mm</source>
        <translation></translation>
    </message>
    <message>
        <location filename="../src/gui/georeferencing_dialog.cpp" line="113"/>
        <source>X</source>
        <comment>x coordinate</comment>
        <translation></translation>
    </message>
    <message>
        <location filename="../src/gui/georeferencing_dialog.cpp" line="115"/>
        <source>Y</source>
        <comment>y coordinate</comment>
        <translation></translation>
    </message>
    <message>
        <location filename="../src/gui/georeferencing_dialog.cpp" line="124"/>
        <source>E</source>
        <comment>west / east</comment>
        <translation>Ö</translation>
    </message>
    <message>
        <location filename="../src/gui/georeferencing_dialog.cpp" line="126"/>
        <source>N</source>
        <comment>north / south</comment>
        <translation></translation>
    </message>
    <message>
        <location filename="../src/gui/georeferencing_dialog.cpp" line="130"/>
        <location filename="../src/gui/georeferencing_dialog.cpp" line="131"/>
        <location filename="../src/gui/georeferencing_dialog.cpp" line="159"/>
        <source>°</source>
        <translation></translation>
    </message>
    <message>
        <location filename="../src/gui/georeferencing_dialog.cpp" line="134"/>
        <source>N</source>
        <comment>north</comment>
        <translation></translation>
    </message>
    <message>
        <location filename="../src/gui/georeferencing_dialog.cpp" line="136"/>
        <source>E</source>
        <comment>east</comment>
        <translation>Ö</translation>
    </message>
    <message>
        <location filename="../src/gui/georeferencing_dialog.cpp" line="157"/>
        <source>Map north</source>
        <translation>Kartans norr</translation>
    </message>
    <message>
        <location filename="../src/gui/georeferencing_dialog.cpp" line="187"/>
        <source>Map coordinates:</source>
        <translation>Kartkoordinater:</translation>
    </message>
    <message>
        <location filename="../src/gui/georeferencing_dialog.cpp" line="189"/>
        <source>Geographic coordinates:</source>
        <translation>Geografiska koordinater:</translation>
    </message>
    <message>
        <location filename="../src/gui/georeferencing_dialog.cpp" line="192"/>
        <source>On CRS changes, keep:</source>
        <translation>När CRS förendras, behåll:</translation>
    </message>
    <message>
        <location filename="../src/gui/georeferencing_dialog.cpp" line="198"/>
        <source>Grivation:</source>
        <translation></translation>
    </message>
    <message>
        <location filename="../src/gui/georeferencing_dialog.cpp" line="353"/>
        <source>The magnetic declination for the reference point %1° %2° will now be retrieved from &lt;a href=&quot;%3&quot;&gt;%3&lt;/a&gt;. Do you want to continue?</source>
        <translation>Den magnetiska lutning för referenspunkten %1° %2° kommer nu att hämtas från &lt;a href=&quot;%3&quot;&gt;%3&lt;/a&gt;. Vill du fortsätta?</translation>
    </message>
    <message>
        <location filename="../src/gui/georeferencing_dialog.cpp" line="426"/>
        <source>Declination change</source>
        <translation>Avvikande förändringar</translation>
    </message>
    <message>
        <location filename="../src/gui/georeferencing_dialog.cpp" line="426"/>
        <source>The declination has been changed. Do you want to rotate the map content accordingly, too?</source>
        <translation>Avvikningen har ändrats. Vill du rotera kartan efter ändringarna?</translation>
    </message>
    <message>
<<<<<<< HEAD
        <location filename="../src/gui/georeferencing_dialog.cpp" line="456"/>
=======
        <location filename="../src/gui/georeferencing_dialog.cpp" line="488"/>
        <source>Projected coordinates:</source>
        <translation>Beräknade koordinater:</translation>
    </message>
    <message>
        <location filename="../src/gui/georeferencing_dialog.cpp" line="490"/>
>>>>>>> 2cc5c0f1
        <source>Local coordinates:</source>
        <translation>Lokala koordinater:</translation>
    </message>
    <message>
        <location filename="../src/gui/georeferencing_dialog.cpp" line="483"/>
        <source>Loading...</source>
        <translation>Hämtar...</translation>
    </message>
    <message>
        <location filename="../src/gui/georeferencing_dialog.cpp" line="490"/>
        <source>locked</source>
        <translation>låst</translation>
    </message>
    <message>
        <location filename="../src/gui/georeferencing_dialog.cpp" line="623"/>
        <source>Could not parse data.</source>
        <translation>Kunde inte tolka data.</translation>
    </message>
    <message>
        <location filename="../src/gui/georeferencing_dialog.cpp" line="648"/>
        <source>Declination value not found.</source>
        <translation>Lutningvärde kunde inte hittas.</translation>
    </message>
    <message>
        <location filename="../src/gui/georeferencing_dialog.cpp" line="653"/>
        <source>The online declination lookup failed:
%1</source>
        <translation>Lutnigssökningen misslyckades:
%1</translation>
    </message>
    <message>
        <location filename="../src/gui/georeferencing_dialog.cpp" line="488"/>
        <source>%1 °</source>
        <comment>degree value</comment>
        <translation></translation>
    </message>
    <message>
        <source>Custom coordinates</source>
        <translation type="obsolete">Egna koordinater</translation>
    </message>
</context>
<context>
    <name>GeoreferencingMoveTool</name>
    <message>
        <source>&lt;b&gt;Drag&lt;/b&gt; to move pass points</source>
        <translation type="obsolete">&lt;b&gt;Dra&lt;/b&gt; för att flytta kalibreringspunkt</translation>
    </message>
</context>
<context>
    <name>GeoreferencingTool</name>
    <message>
        <source>&lt;b&gt;Left click&lt;/b&gt; to set the reference point, another button to cancel</source>
        <translation type="obsolete">&lt;b&gt;Vänsterklicka&lt;/b&gt; för att sätta referenspunkten, annan knapp för att avbryta</translation>
    </message>
    <message>
<<<<<<< HEAD
        <location filename="../src/gui/georeferencing_dialog.cpp" line="681"/>
        <source>&lt;b&gt;Click&lt;/b&gt;: Set the reference point. &lt;b&gt;Right click&lt;/b&gt;: Cancel.</source>
        <translation type="unfinished"></translation>
=======
        <location filename="../src/gui/georeferencing_dialog.cpp" line="780"/>
        <source>&lt;b&gt;Click&lt;/b&gt;: Set the reference point. Another button to cancel.</source>
        <translation>&lt;b&gt;Klicka&lt;/b&gt;: Placera en referenspunkt. En annan knapp för att avbryta.</translation>
>>>>>>> 2cc5c0f1
    </message>
</context>
<context>
    <name>GeoreferencingWidget</name>
    <message>
        <source>Pass points:</source>
        <translation type="obsolete">Kalibreringspunkter:</translation>
    </message>
    <message>
        <source>New</source>
        <translation type="obsolete">Ny</translation>
    </message>
    <message>
        <source>Move</source>
        <translation type="obsolete">Flytta</translation>
    </message>
    <message>
        <source>Delete</source>
        <translation type="obsolete">Ta bort</translation>
    </message>
    <message>
        <source>Template X</source>
        <translation type="obsolete">Bakgrundsbild X</translation>
    </message>
    <message>
        <source>Template Y</source>
        <translation type="obsolete">Bakgrundsbild Y</translation>
    </message>
    <message>
        <source>Map X</source>
        <translation type="obsolete">Karta X</translation>
    </message>
    <message>
        <source>Map Y</source>
        <translation type="obsolete">Karta Y</translation>
    </message>
    <message>
        <source>Error</source>
        <translation type="obsolete">Fel</translation>
    </message>
    <message>
        <source>Apply pass points</source>
        <translation type="obsolete">Applicera kalibreringspunkter</translation>
    </message>
    <message>
        <source>Apply &amp;&amp; clear all</source>
        <translation type="obsolete">Applicera &amp;&amp; rensa alla</translation>
    </message>
    <message>
        <source>Clear all</source>
        <translation type="obsolete">Rensa alla</translation>
    </message>
</context>
<context>
    <name>HomeScreenController</name>
    <message>
        <location filename="../src/gui/home_screen_controller.cpp" line="144"/>
        <source>Welcome to OpenOrienteering Mapper!</source>
        <translation>Välkommen till OpenOrienteering Mapper!</translation>
    </message>
</context>
<context>
    <name>HomeScreenWidget</name>
    <message>
        <source>Clear list</source>
        <translation type="vanished">Töm listan</translation>
    </message>
    <message>
        <source>Exit</source>
        <translation type="vanished">Avsluta</translation>
    </message>
    <message>
        <source>Settings</source>
        <translation type="vanished">Inställningar</translation>
    </message>
    <message>
        <source>About %1</source>
        <translation type="obsolete">Om %1</translation>
    </message>
    <message>
        <source>Help</source>
        <translation type="vanished">Hjälp</translation>
    </message>
    <message>
        <source>Tip of the day</source>
        <translation type="vanished">Dagens tips</translation>
    </message>
    <message>
        <source>Previous</source>
        <translation type="vanished">Föregående</translation>
    </message>
    <message>
        <source>Next</source>
        <translation type="vanished">Nästa</translation>
    </message>
    <message>
        <source>Maps</source>
        <translation type="obsolete">Kartor</translation>
    </message>
    <message>
        <source>Create a new map ...</source>
        <translation type="vanished">Skapa ny karta.…</translation>
    </message>
    <message>
        <source>Open map ...</source>
        <translation type="vanished">Öppna karta …</translation>
    </message>
    <message>
        <source>About %1</source>
        <comment>As in &apos;About OpenOrienteering Mapper&apos;</comment>
        <translation type="obsolete">Om %1</translation>
    </message>
    <message>
        <source>Recent maps</source>
        <translation type="vanished">Senaste kartor</translation>
    </message>
    <message>
        <source>Maps (*.omap *.ocd);;All files (*.*)</source>
        <translation type="obsolete">Kartor (*.omap *.ocd);;Alla filer (*.*)</translation>
    </message>
</context>
<context>
    <name>HomeScreenWidgetDesktop</name>
    <message>
        <location filename="../src/gui/widgets/home_screen_widget.cpp" line="139"/>
        <source>Activities</source>
        <translation>Aktiviteter</translation>
    </message>
    <message>
        <location filename="../src/gui/widgets/home_screen_widget.cpp" line="142"/>
        <source>Create a new map ...</source>
        <translation>Skapa ny karta.…</translation>
    </message>
    <message>
        <location filename="../src/gui/widgets/home_screen_widget.cpp" line="145"/>
        <source>Open map ...</source>
        <translation>Öppna karta ...</translation>
    </message>
    <message>
        <location filename="../src/gui/widgets/home_screen_widget.cpp" line="151"/>
        <source>Settings</source>
        <translation>Inställningar</translation>
    </message>
    <message>
        <location filename="../src/gui/widgets/home_screen_widget.cpp" line="154"/>
        <source>About %1</source>
        <comment>As in &apos;About OpenOrienteering Mapper&apos;</comment>
        <translation>Om %1</translation>
    </message>
    <message>
        <location filename="../src/gui/widgets/home_screen_widget.cpp" line="157"/>
        <location filename="../src/gui/widgets/home_screen_widget.cpp" line="329"/>
        <source>Help</source>
        <translation>Hjälp</translation>
    </message>
    <message>
        <location filename="../src/gui/widgets/home_screen_widget.cpp" line="160"/>
        <source>Exit</source>
        <translation>Avsluta</translation>
    </message>
    <message>
        <location filename="../src/gui/widgets/home_screen_widget.cpp" line="180"/>
        <source>Recent maps</source>
        <translation>Senaste kartor</translation>
    </message>
    <message>
        <location filename="../src/gui/widgets/home_screen_widget.cpp" line="205"/>
        <source>Open most recently used file on start</source>
        <translation>Öppna den senast använda kartan när programmet startar</translation>
    </message>
    <message>
        <location filename="../src/gui/widgets/home_screen_widget.cpp" line="208"/>
        <source>Clear list</source>
        <translation>Töm listan</translation>
    </message>
    <message>
        <location filename="../src/gui/widgets/home_screen_widget.cpp" line="227"/>
        <source>Tip of the day</source>
        <translation>Dagens tips</translation>
    </message>
    <message>
        <location filename="../src/gui/widgets/home_screen_widget.cpp" line="232"/>
        <source>Show tip of the day</source>
<<<<<<< HEAD
        <translation type="unfinished">Visa dagens tips:</translation>
=======
        <translation>Visa dagens tips</translation>
>>>>>>> 2cc5c0f1
    </message>
    <message>
        <location filename="../src/gui/widgets/home_screen_widget.cpp" line="236"/>
        <source>Previous</source>
        <translation>Föregående</translation>
    </message>
    <message>
        <location filename="../src/gui/widgets/home_screen_widget.cpp" line="238"/>
        <source>Next</source>
        <translation>Nästa</translation>
    </message>
</context>
<context>
    <name>HomeScreenWidgetMobile</name>
    <message>
        <location filename="../src/gui/widgets/home_screen_widget.cpp" line="327"/>
        <source>Examples</source>
        <translation>Exempel</translation>
    </message>
    <message>
        <location filename="../src/gui/widgets/home_screen_widget.cpp" line="331"/>
        <source>About Mapper</source>
        <translation>Om Mapper</translation>
    </message>
    <message>
<<<<<<< HEAD
        <location filename="../src/gui/widgets/home_screen_widget.cpp" line="435"/>
=======
        <location filename="../src/gui/widgets/home_screen_widget.cpp" line="296"/>
        <source>About Qt</source>
        <translation>Om Qt</translation>
    </message>
    <message>
        <location filename="../src/gui/widgets/home_screen_widget.cpp" line="392"/>
>>>>>>> 2cc5c0f1
        <source>File list</source>
        <translation>Fil-lista</translation>
    </message>
    <message>
        <location filename="../src/gui/widgets/home_screen_widget.cpp" line="495"/>
        <source>No map files found!&lt;br/&gt;&lt;br/&gt;Copy map files to a top-level folder named &apos;OOMapper&apos; on the device or a memory card.</source>
        <translation>Inga kartor hittades!&lt;br/&gt;&lt;br/&gt;Kopiera kartfiler till en folder med namnet &apos;OOMapper&apos; på enheten eller ett minneskort.</translation>
    </message>
</context>
<context>
    <name>ImportExport</name>
    <message>
        <location filename="../src/symbol.cpp" line="229"/>
        <source>Error while loading a symbol of type %1 at line %2 column %3.</source>
        <translation>Fel vid läsning av symbol av typ %1 på linje %2 kolumn %3</translation>
    </message>
    <message>
        <location filename="../src/symbol.cpp" line="237"/>
        <source>Symbol ID &apos;%1&apos; not unique at line %2 column %3.</source>
        <translation>Symbol ID &apos;%1&apos; är inte unikt på linje %2 kolumn %3.</translation>
    </message>
    <message>
        <location filename="../src/symbol.cpp" line="285"/>
        <source>Error while loading a symbol of type %1 at line %2 column %3: %4</source>
        <translation type="unfinished"></translation>
    </message>
    <message>
        <source>Error while loading a symbol.</source>
<<<<<<< HEAD
        <translation type="obsolete">Fel vid läsning av en symbol.</translation>
=======
        <translation>Fel vid läsning av en symbol.</translation>
>>>>>>> 2cc5c0f1
    </message>
    <message>
        <location filename="../src/object.cpp" line="393"/>
        <source>Error while loading an object of type %1.</source>
        <translation>Fel vid läsning av ett objekt av typ %1.</translation>
    </message>
    <message>
        <location filename="../src/object.cpp" line="457"/>
        <source>Error while loading an object of type %1 at %2:%3: %4</source>
        <translation>Fel vid läsning av objekt, av typ %1 på %2:%3: %4</translation>
    </message>
    <message>
        <location filename="../src/object.cpp" line="425"/>
        <source>Unable to find symbol for object at %1:%2.</source>
        <translation>Kunde inte hitta symbol för objekt, på %1:%2.</translation>
    </message>
    <message>
        <location filename="../src/object.cpp" line="437"/>
        <source>Point object with undefined or wrong symbol at %1:%2.</source>
        <translation>Punkt objekt utan eller med fel symbol, på %1:%2.</translation>
    </message>
    <message>
        <location filename="../src/file_format_native.cpp" line="88"/>
        <location filename="../src/file_format_xml.cpp" line="63"/>
        <source>OpenOrienteering Mapper</source>
        <translation></translation>
    </message>
    <message>
        <location filename="../src/file_format_ocad8.cpp" line="57"/>
        <source>OCAD Versions 7, 8</source>
        <translation>OCAD Versioner 7, 8</translation>
    </message>
    <message>
        <location filename="../src/fileformats/ocd_file_format.cpp" line="58"/>
        <source>OCAD</source>
        <translation></translation>
    </message>
    <message>
        <location filename="../src/util/xml_stream_util.cpp" line="72"/>
        <source>Could not parse the data.</source>
        <translation>Kunde inte läsa datan.</translation>
    </message>
    <message>
        <location filename="../src/util/xml_stream_util.cpp" line="88"/>
        <source>Could not parse the coordinates.</source>
        <translation>Kunde inte läsa koordinaterna.</translation>
    </message>
    <message>
        <location filename="../src/util/xml_stream_util.cpp" line="107"/>
        <source>Expected %1 coordinates, found %2.</source>
        <translation>Väntade %1 koordinater, hittade %2 koordinater.</translation>
    </message>
</context>
<context>
    <name>Importer</name>
    <message>
        <location filename="../src/file_import_export.cpp" line="65"/>
        <source>Found an object without symbol.</source>
        <translation>Hittade ett objekt utan symbol.</translation>
    </message>
    <message>
        <location filename="../src/file_import_export.cpp" line="124"/>
        <source>Error during symbol post-processing.</source>
        <translation>Fel under symbolers efterbehandling</translation>
    </message>
    <message>
        <location filename="../src/file_import_export.cpp" line="136"/>
        <source>Template &quot;%1&quot; has been loaded from the map&apos;s directory instead of the relative location to the map file where it was previously.</source>
        <translation>Bakgrund &quot;%1&quot; har lästs från kartans mapp istället för den plats där filen tidigare existerade.</translation>
    </message>
    <message>
        <location filename="../src/file_import_export.cpp" line="144"/>
        <location filename="../src/file_import_export.cpp" line="146"/>
        <source>At least one template file could not be found.</source>
        <translation>Minst en bakgrund kunde inte hittas.</translation>
    </message>
    <message>
        <location filename="../src/file_import_export.cpp" line="147"/>
        <source>Click the red template name(s) in the Templates -&gt; Template setup window to locate the template file name(s).</source>
        <translation>Klicka på de röda bakgrunderna i Bakgrunderna -&gt; Bakgrunds fönstert för att hitta bakgrundsfilerna.</translation>
    </message>
    <message>
        <location filename="../src/file_format_native.cpp" line="126"/>
        <location filename="../src/file_format_xml.cpp" line="409"/>
        <source>Invalid file format version.</source>
        <translation>Felaktig filformatversion.</translation>
    </message>
    <message>
        <location filename="../src/file_format_native.cpp" line="130"/>
        <location filename="../src/file_format_xml.cpp" line="411"/>
        <source>Unsupported old file format version. Please use an older program version to load and update the file.</source>
        <translation>Filformatet är för gammalt och stödjs ej. Använd en äldre version av programmet och uppdatera filen.</translation>
    </message>
    <message>
        <location filename="../src/file_format_native.cpp" line="134"/>
        <source>Unsupported new file format version. Some map features will not be loaded or saved by this version of the program. Consider updating.</source>
        <translation>För ny version av filformatet. Kartan kan inte visas eller sparas korrekt av denna version. Överväg att uppdatera Mapper.</translation>
    </message>
    <message>
        <location filename="../src/file_format_native.cpp" line="190"/>
        <source>The geographic coordinate reference system of the map was &quot;%1&quot;. This CRS is not supported. Using &quot;%2&quot;.</source>
        <translation>Det geografiska koordinatreferenssystemet för kartan var&quot;%1&quot;. Detta CRS system stöds ej. Använder &quot;%2&quot;.</translation>
    </message>
    <message>
        <location filename="../src/file_format_native.cpp" line="306"/>
        <source>Error while loading a symbol with type %2.</source>
        <translation>Fel vid läsning av en symbol av typ %2.</translation>
    </message>
    <message>
        <location filename="../src/file_format_native.cpp" line="311"/>
        <source>Error while loading a symbol.</source>
        <translation>Fel vid läsning av en symbol.</translation>
    </message>
    <message>
        <location filename="../src/file_format_native.cpp" line="377"/>
        <source>Error while loading undo steps.</source>
        <translation>Fel vid läsning av ångra-steg.</translation>
    </message>
    <message>
        <location filename="../src/file_format_native.cpp" line="387"/>
        <source>Error while reading map part count.</source>
        <translation>Fel vid läsning av kartdelarnas antal</translation>
    </message>
    <message>
        <location filename="../src/file_format_native.cpp" line="397"/>
        <source>Error while loading map part %2.</source>
        <translation>Fel vid läsning av kartdel %2.</translation>
    </message>
    <message>
        <location filename="../src/file_format_ocad8.cpp" line="116"/>
        <location filename="../src/file_format_ocad8.cpp" line="118"/>
        <location filename="../src/file_format_ocad8.cpp" line="121"/>
        <location filename="../src/fileformats/ocd_file_format.cpp" line="1874"/>
        <location filename="../src/fileformats/ocd_file_format.cpp" line="1877"/>
        <location filename="../src/fileformats/ocd_file_format.cpp" line="1881"/>
        <location filename="../src/fileformats/ocd_file_format.cpp" line="1912"/>
        <source>Could not read file: %1</source>
        <translation>Kunde inte läsa fil: %1</translation>
    </message>
    <message>
        <location filename="../src/file_format_xml.cpp" line="403"/>
        <source>Unsupported file format.</source>
        <translation>Filformatet stödjs ej.</translation>
    </message>
    <message>
        <location filename="../src/file_format_xml.cpp" line="413"/>
        <source>Unsupported new file format version. Some map features will not be loaded or saved by this version of the program.</source>
        <translation>För ny version av filformatet. Kartan kan inte visas eller sparas korrekt av denna version.</translation>
    </message>
</context>
<context>
    <name>LineSymbolSettings</name>
    <message>
        <location filename="../src/symbol_line.cpp" line="2247"/>
        <source>Line settings</source>
        <translation>Linjeinställningar</translation>
    </message>
    <message>
        <location filename="../src/symbol_line.cpp" line="2027"/>
        <source>Line width:</source>
        <translation>Linjebredd:</translation>
    </message>
    <message>
        <location filename="../src/symbol_line.cpp" line="2028"/>
        <location filename="../src/symbol_line.cpp" line="2043"/>
        <location filename="../src/symbol_line.cpp" line="2054"/>
        <location filename="../src/symbol_line.cpp" line="2097"/>
        <location filename="../src/symbol_line.cpp" line="2100"/>
        <location filename="../src/symbol_line.cpp" line="2111"/>
        <location filename="../src/symbol_line.cpp" line="2149"/>
        <location filename="../src/symbol_line.cpp" line="2164"/>
        <location filename="../src/symbol_line.cpp" line="2167"/>
        <location filename="../src/symbol_line.cpp" line="2474"/>
        <location filename="../src/symbol_line.cpp" line="2480"/>
        <location filename="../src/symbol_line.cpp" line="2504"/>
        <location filename="../src/symbol_line.cpp" line="2507"/>
        <source>mm</source>
        <translation></translation>
    </message>
    <message>
        <location filename="../src/symbol_line.cpp" line="2030"/>
        <source>Line color:</source>
        <translation>Linjefärg:</translation>
    </message>
    <message>
        <location filename="../src/symbol_line.cpp" line="2042"/>
        <source>Minimum line length:</source>
        <translation>Minsta linjelängd:</translation>
    </message>
    <message>
        <location filename="../src/symbol_line.cpp" line="2045"/>
        <source>Line cap:</source>
        <translation>Linjeände:</translation>
    </message>
    <message>
        <location filename="../src/symbol_line.cpp" line="2047"/>
        <source>flat</source>
        <translation>kapad</translation>
    </message>
    <message>
        <location filename="../src/symbol_line.cpp" line="2048"/>
        <location filename="../src/symbol_line.cpp" line="2059"/>
        <source>round</source>
        <translation>rund</translation>
    </message>
    <message>
        <location filename="../src/symbol_line.cpp" line="2049"/>
        <source>square</source>
        <translation>kanting</translation>
    </message>
    <message>
        <location filename="../src/symbol_line.cpp" line="2050"/>
        <source>pointed</source>
        <translation>spetsig</translation>
    </message>
    <message>
        <location filename="../src/symbol_line.cpp" line="2056"/>
        <source>Line join:</source>
        <translation>Linjeanslutning:</translation>
    </message>
    <message>
        <location filename="../src/symbol_line.cpp" line="2058"/>
        <source>miter</source>
        <translation>spetsig</translation>
    </message>
    <message>
        <location filename="../src/symbol_line.cpp" line="2060"/>
        <source>bevel</source>
        <translation>avfasad</translation>
    </message>
    <message>
        <location filename="../src/symbol_line.cpp" line="2053"/>
        <source>Cap length:</source>
        <translation>Ändens längd:</translation>
    </message>
    <message>
        <location filename="../src/symbol_line.cpp" line="2063"/>
        <source>Line is dashed</source>
        <translation>Linjen är streckad</translation>
    </message>
    <message>
        <source>Segment length:</source>
        <translation type="obsolete">Lägd på segment:</translation>
    </message>
    <message>
        <source>End length:</source>
        <translation type="obsolete">Avslutningslängd:</translation>
    </message>
    <message>
        <location filename="../src/symbol_line.cpp" line="2169"/>
        <source>Show at least one mid symbol</source>
        <translation>Visa minst en mittsymbol</translation>
    </message>
    <message>
        <location filename="../src/symbol_line.cpp" line="2172"/>
        <source>Minimum mid symbol count:</source>
        <translation>Minsta antal mellansymboler:</translation>
    </message>
    <message>
        <location filename="../src/symbol_line.cpp" line="2175"/>
        <source>Minimum mid symbol count when closed:</source>
        <translation>Minsta antal mellansymboler för stängd linje:</translation>
    </message>
    <message>
        <location filename="../src/symbol_line.cpp" line="2096"/>
        <source>Dash length:</source>
        <translation>Strecklängd:</translation>
    </message>
    <message>
        <location filename="../src/symbol_line.cpp" line="2092"/>
        <source>Dashed line</source>
        <translation>Streckad linje</translation>
    </message>
    <message>
        <location filename="../src/symbol_line.cpp" line="2099"/>
        <source>Break length:</source>
        <translation>Mellanrumslängd:</translation>
    </message>
    <message>
        <location filename="../src/symbol_line.cpp" line="2102"/>
        <source>Dashes grouped together:</source>
        <translation>Grupperade streck:</translation>
    </message>
    <message>
        <location filename="../src/symbol_line.cpp" line="2104"/>
        <source>none</source>
        <translation>inga</translation>
    </message>
    <message>
        <location filename="../src/symbol_line.cpp" line="2105"/>
        <source>2</source>
        <translation></translation>
    </message>
    <message>
        <location filename="../src/symbol_line.cpp" line="2106"/>
        <source>3</source>
        <translation></translation>
    </message>
    <message>
        <location filename="../src/symbol_line.cpp" line="2107"/>
        <source>4</source>
        <translation></translation>
    </message>
    <message>
        <location filename="../src/symbol_line.cpp" line="2110"/>
        <source>In-group break length:</source>
        <translation>Gruppens mellanrumslängd:</translation>
    </message>
    <message>
        <location filename="../src/symbol_line.cpp" line="2113"/>
        <source>Half length of first and last dash</source>
        <translation>Halva längden på första och sista strecket</translation>
    </message>
    <message>
        <location filename="../src/symbol_line.cpp" line="2142"/>
        <source>Mid symbols</source>
        <translation>Mittsymboler</translation>
    </message>
    <message>
        <location filename="../src/symbol_line.cpp" line="2145"/>
        <source>Mid symbols per spot:</source>
        <translation>Mellansymboler per plats:</translation>
    </message>
    <message>
        <location filename="../src/symbol_line.cpp" line="2148"/>
        <source>Mid symbol distance:</source>
        <translation>Avstånd mellansymboler:</translation>
    </message>
    <message>
        <location filename="../src/symbol_line.cpp" line="2204"/>
        <source>Borders</source>
        <translation>Gränser</translation>
    </message>
    <message>
        <location filename="../src/symbol_line.cpp" line="2208"/>
        <source>Different borders on left and right sides</source>
        <translation>Olika gränser på höger och vänster sida</translation>
    </message>
    <message>
        <location filename="../src/symbol_line.cpp" line="2213"/>
        <source>Left border:</source>
        <translation>Vänster gräns:</translation>
    </message>
    <message>
        <location filename="../src/symbol_line.cpp" line="2218"/>
        <source>Right border:</source>
        <translation>Höger gräns:</translation>
    </message>
    <message>
        <location filename="../src/symbol_line.cpp" line="2232"/>
        <source>Suppress the dash symbol at line start and line end</source>
        <translation type="unfinished"></translation>
    </message>
    <message>
        <location filename="../src/symbol_line.cpp" line="1648"/>
        <location filename="../src/symbol_line.cpp" line="2252"/>
        <location filename="../src/symbol_line.cpp" line="2710"/>
        <location filename="../src/file_format_ocad8.cpp" line="596"/>
        <location filename="../src/fileformats/ocd_file_format.cpp" line="1033"/>
        <source>Start symbol</source>
        <translation>Startsymbol</translation>
    </message>
    <message>
        <location filename="../src/symbol_line.cpp" line="1652"/>
        <location filename="../src/symbol_line.cpp" line="2252"/>
        <location filename="../src/symbol_line.cpp" line="2710"/>
        <source>Mid symbol</source>
        <translation>Mittsymbol</translation>
    </message>
    <message>
        <location filename="../src/symbol_line.cpp" line="1656"/>
        <location filename="../src/symbol_line.cpp" line="2252"/>
        <location filename="../src/symbol_line.cpp" line="2710"/>
        <location filename="../src/fileformats/ocd_file_format.cpp" line="1040"/>
        <source>End symbol</source>
        <translation>Slutsymbol</translation>
    </message>
    <message>
        <location filename="../src/symbol_line.cpp" line="1660"/>
        <location filename="../src/symbol_line.cpp" line="2230"/>
        <location filename="../src/symbol_line.cpp" line="2252"/>
        <location filename="../src/symbol_line.cpp" line="2710"/>
        <location filename="../src/file_format_ocad8.cpp" line="590"/>
        <location filename="../src/fileformats/ocd_file_format.cpp" line="1026"/>
        <source>Dash symbol</source>
        <translation>Strecksymbol</translation>
    </message>
    <message>
        <location filename="../src/symbol_line.cpp" line="2066"/>
        <source>Enable border lines</source>
        <translation>Aktivera kantlinjer</translation>
    </message>
    <message>
        <location filename="../src/symbol_line.cpp" line="2163"/>
        <source>Distance between spots:</source>
        <translation>Avstånd mellan punkter:</translation>
    </message>
    <message>
        <location filename="../src/symbol_line.cpp" line="2166"/>
        <source>Distance from line end:</source>
        <translation>Avstånd från linjeslutet:</translation>
    </message>
    <message>
        <source>Border</source>
        <translation type="obsolete">Kant</translation>
    </message>
    <message>
        <location filename="../src/symbol_line.cpp" line="2473"/>
        <source>Border width:</source>
        <translation>Kantbredd:</translation>
    </message>
    <message>
        <location filename="../src/symbol_line.cpp" line="2476"/>
        <source>Border color:</source>
        <translation>Kantfärg:</translation>
    </message>
    <message>
        <location filename="../src/symbol_line.cpp" line="2479"/>
        <source>Border shift:</source>
        <translation>Kantbyte:</translation>
    </message>
    <message>
        <location filename="../src/symbol_line.cpp" line="2482"/>
        <source>Border is dashed</source>
        <translation>Kanten är streckad</translation>
    </message>
    <message>
        <location filename="../src/symbol_line.cpp" line="2503"/>
        <source>Border dash length:</source>
        <translation>Strecklängd för kant:</translation>
    </message>
    <message>
        <location filename="../src/symbol_line.cpp" line="2506"/>
        <source>Border break length:</source>
        <translation>Mellanrumslängd för kant:</translation>
    </message>
</context>
<context>
    <name>LocalCRSPositioningDialog</name>
    <message>
        <location filename="../src/template_track.cpp" line="521"/>
        <source>Track scaling and positioning</source>
        <translation>Skalning och position av spår</translation>
    </message>
    <message>
        <location filename="../src/template_track.cpp" line="526"/>
        <source>Coordinate system</source>
        <translation>Koordinatsystem</translation>
    </message>
    <message>
        <location filename="../src/template_track.cpp" line="527"/>
        <source>Real</source>
        <translation>Riktigt</translation>
    </message>
    <message>
        <location filename="../src/template_track.cpp" line="528"/>
        <source>Map</source>
        <translation>Karta</translation>
    </message>
    <message>
        <location filename="../src/template_track.cpp" line="531"/>
        <source>m</source>
        <comment>meters</comment>
        <translation></translation>
    </message>
    <message>
        <location filename="../src/template_track.cpp" line="534"/>
        <source>One coordinate unit equals:</source>
        <translation>En koordinatenhet är lika med:</translation>
    </message>
    <message>
        <location filename="../src/template_track.cpp" line="536"/>
        <source>Position track at given coordinates</source>
        <translation>Placera spår vid givna koordinater</translation>
    </message>
    <message>
        <location filename="../src/template_track.cpp" line="540"/>
        <source>Position track at view center</source>
        <translation>Placera spår vid visningscentm</translation>
    </message>
</context>
<context>
    <name>MAC_APPLICATION_MENU</name>
    <message>
        <location filename="../src/gui/main_window.cpp" line="76"/>
        <source>Services</source>
        <translation>Tjänster</translation>
    </message>
    <message>
        <location filename="../src/gui/main_window.cpp" line="77"/>
        <source>Hide %1</source>
        <translation>Dölj %1</translation>
    </message>
    <message>
        <location filename="../src/gui/main_window.cpp" line="78"/>
        <source>Hide Others</source>
        <translation>Dölj Andra</translation>
    </message>
    <message>
        <location filename="../src/gui/main_window.cpp" line="79"/>
        <source>Show All</source>
        <translation>Visa Alla</translation>
    </message>
    <message>
        <location filename="../src/gui/main_window.cpp" line="80"/>
        <source>Preferences...</source>
        <translation>Personliga inställningar...</translation>
    </message>
    <message>
        <location filename="../src/gui/main_window.cpp" line="81"/>
        <source>Quit %1</source>
        <translation>Avsluta %1</translation>
    </message>
    <message>
        <location filename="../src/gui/main_window.cpp" line="82"/>
        <source>About %1</source>
        <translation>Om %1</translation>
    </message>
</context>
<context>
    <name>MainWindow</name>
    <message>
        <location filename="../src/gui/main_window.cpp" line="214"/>
        <source>&amp;New</source>
        <translation>&amp;Ny</translation>
    </message>
    <message>
        <location filename="../src/gui/main_window.cpp" line="216"/>
        <source>Create a new map</source>
        <translation>Skapa ny karta</translation>
    </message>
    <message>
        <location filename="../src/gui/main_window.cpp" line="220"/>
        <source>&amp;Open...</source>
        <translation>&amp;Öppna…</translation>
    </message>
    <message>
        <location filename="../src/gui/main_window.cpp" line="222"/>
        <source>Open an existing file</source>
        <translation>Öppna en befintlig fil</translation>
    </message>
    <message>
        <location filename="../src/gui/main_window.cpp" line="226"/>
        <source>Open &amp;recent</source>
        <translation>Öppna &amp;senaste</translation>
    </message>
    <message>
        <location filename="../src/gui/main_window.cpp" line="237"/>
        <source>&amp;Save</source>
        <translation>&amp;Spara</translation>
    </message>
    <message>
        <location filename="../src/gui/main_window.cpp" line="242"/>
        <source>Save &amp;as...</source>
        <translation>Spara &amp;som…</translation>
    </message>
    <message>
        <location filename="../src/gui/main_window.cpp" line="244"/>
        <source>Ctrl+Shift+S</source>
        <translation></translation>
    </message>
    <message>
        <location filename="../src/gui/main_window.cpp" line="250"/>
        <source>Settings...</source>
        <translation>Inställningar...</translation>
    </message>
    <message>
        <location filename="../src/gui/main_window.cpp" line="257"/>
        <source>Close</source>
        <translation>Stäng</translation>
    </message>
    <message>
        <location filename="../src/gui/main_window.cpp" line="259"/>
        <source>Close this file</source>
        <translation>Stäng denna fil</translation>
    </message>
    <message>
        <location filename="../src/gui/main_window.cpp" line="263"/>
        <source>E&amp;xit</source>
        <translation>A&amp;vsluta</translation>
    </message>
    <message>
        <location filename="../src/gui/main_window.cpp" line="265"/>
        <source>Exit the application</source>
        <translation>Avsluta programmet</translation>
    </message>
    <message>
        <location filename="../src/gui/main_window.cpp" line="273"/>
        <source>&amp;File</source>
        <translation>&amp;Fil</translation>
    </message>
    <message>
        <location filename="../src/gui/main_window.cpp" line="291"/>
        <source>General</source>
        <translation>Allmänt</translation>
    </message>
    <message>
        <location filename="../src/gui/main_window.cpp" line="306"/>
        <source>Open &amp;Manual</source>
        <translation>Öppna &amp;Manualen</translation>
    </message>
    <message>
        <location filename="../src/gui/main_window.cpp" line="307"/>
        <source>Show the help file for this application</source>
        <translation>Visa hjälpfilen för programmet</translation>
    </message>
    <message>
        <location filename="../src/gui/main_window.cpp" line="311"/>
        <source>&amp;About %1</source>
        <translation>&amp;Om %1</translation>
    </message>
    <message>
        <location filename="../src/gui/main_window.cpp" line="312"/>
        <source>Show information about this application</source>
        <translation>Visa information om programmet</translation>
    </message>
    <message>
        <location filename="../src/gui/main_window.cpp" line="318"/>
        <source>About &amp;Qt</source>
        <translation>Om &amp;Qt</translation>
    </message>
    <message>
        <location filename="../src/gui/main_window.cpp" line="319"/>
        <source>Show information about Qt</source>
        <translation>Visa information om Qt</translation>
    </message>
    <message>
        <location filename="../src/gui/main_window.cpp" line="327"/>
        <source>&amp;Help</source>
        <translation>&amp;Hjälp</translation>
    </message>
    <message>
        <location filename="../src/gui/main_window.cpp" line="505"/>
        <source>Do you want to remove the autosaved version?</source>
        <translation>Vill du ta bort den autosparade versionen?</translation>
    </message>
    <message>
        <location filename="../src/gui/main_window.cpp" line="511"/>
        <source>The file has been modified.
Do you want to save your changes?</source>
        <translation>Filen har ändrats.
Vill du spara dina ändringar?</translation>
    </message>
    <message>
        <location filename="../src/gui/main_window.cpp" line="613"/>
        <source>Unsaved file</source>
        <translation>Osparad fil</translation>
    </message>
    <message>
        <location filename="../src/gui/main_window.cpp" line="641"/>
        <location filename="../src/gui/main_window.cpp" line="921"/>
        <source>Warning</source>
        <translation>Varning</translation>
    </message>
    <message>
        <location filename="../src/gui/main_window.cpp" line="641"/>
        <source>The selected map scale is 1:%1, but the chosen symbol set has a nominal scale of 1:%2.

Do you want to scale the symbols to the selected scale?</source>
        <translation>Den valda kartskalan är 1:%1, men symboluppsättningen är i skala 1:%2.

Vill du skala om symbolerna till den valda skalan?</translation>
    </message>
    <message>
        <location filename="../src/gui/main_window.cpp" line="698"/>
        <source>Crash warning</source>
        <translation>Krasch varning</translation>
    </message>
    <message>
        <location filename="../src/gui/main_window.cpp" line="699"/>
        <source>It seems that %1 crashed the last time this file was opened:&lt;br /&gt;&lt;tt&gt;%2&lt;/tt&gt;&lt;br /&gt;&lt;br /&gt;Really retry to open it?</source>
        <translation>Det verkar som %1 kraschade senaste gången denna fil öppnades:&lt;br /&gt;&lt;tt&gt;%2&lt;/tt&gt;&lt;br /&gt;&lt;br /&gt;Vill du värkligen öppna den?</translation>
    </message>
    <message>
        <location filename="../src/gui/main_window.cpp" line="888"/>
        <source>Autosaving...</source>
        <translation>Autosparar</translation>
    </message>
    <message>
        <location filename="../src/gui/main_window.cpp" line="898"/>
        <source>Autosaving failed!</source>
        <translation>Autosparning misslyckades!</translation>
    </message>
    <message>
        <location filename="../src/gui/main_window.cpp" line="973"/>
        <source>All maps</source>
        <translation>Alla kartor</translation>
    </message>
    <message>
        <location filename="../src/gui/main_window.cpp" line="977"/>
        <source>All files</source>
        <translation>Alla filer</translation>
    </message>
    <message>
        <location filename="../src/gui/main_window.cpp" line="666"/>
        <source>Open file</source>
        <translation>Öppna fil</translation>
    </message>
    <message>
        <location filename="../src/gui/main_window.cpp" line="712"/>
        <location filename="../src/gui/main_window.cpp" line="1033"/>
        <source>Error</source>
        <translation>Fel</translation>
    </message>
    <message>
        <location filename="../src/gui/main_window.cpp" line="712"/>
        <source>Cannot open file:
%1

File format not recognized.</source>
        <translation>Kan inte öppna fil:
%1

Filformatet känns inte igen.</translation>
    </message>
    <message>
        <location filename="../src/gui/main_window.cpp" line="789"/>
        <source>The file has been modified.
Do you want to discard your changes?</source>
        <translation>Filen har modifierats.
Vill du slänga dina ändringar?</translation>
    </message>
    <message>
        <location filename="../src/gui/main_window.cpp" line="841"/>
        <source>&amp;%1 %2</source>
        <translation></translation>
    </message>
    <message>
        <location filename="../src/gui/main_window.cpp" line="920"/>
        <source>This map is being saved as a &quot;%1&quot; file. Information may be lost.

Press Yes to save in this format.
Press No to choose a different format.</source>
        <translation>Kartan kommer att sparas som en &quot;%1&quot; fil. Information kan försvinna.

Tryck Ja för att spara i detta format.
Tryck Nej för att välja ett annat format.</translation>
    </message>
    <message>
        <location filename="../src/gui/main_window.cpp" line="1013"/>
        <source>Save file</source>
        <translation>Spara fil</translation>
    </message>
    <message>
        <location filename="../src/gui/main_window.cpp" line="1034"/>
        <source>File could not be saved:</source>
        <translation>Filen kunde inte sparas:</translation>
    </message>
    <message>
        <location filename="../src/gui/main_window.cpp" line="1035"/>
        <source>There was a problem in determining the file format.</source>
        <translation>Det uppstod ett problem vid läsningen av filformatet.</translation>
    </message>
    <message>
        <location filename="../src/gui/main_window.cpp" line="1036"/>
        <source>Please report this as a bug.</source>
        <translation>Var god rapportera det här som en bugg.</translation>
    </message>
    <message>
        <source>This program uses the &lt;b&gt;Clipper library&lt;/b&gt; by Angus Johnson.</source>
        <translation type="obsolete">Detta program avnänder &lt;b&gt;Clipper library&lt;/b&gt; av Angus Johnson.</translation>
    </message>
    <message>
        <source>See &lt;a href=&quot;%1&quot;&gt;%1&lt;/a&gt; for more information.</source>
        <translation type="obsolete">Se &lt;a href=&quot;%1&quot;&gt;%1&lt;/a&gt; för mer information.</translation>
    </message>
    <message>
        <source>This program uses the &lt;b&gt;PROJ.4 Cartographic Projections Library&lt;/b&gt; by Frank Warmerdam.</source>
        <translation type="obsolete">Detta program använder &lt;b&gt;PROJ.4 Cartographic Projections Library&lt;/b&gt; av Frank Warmerdam.</translation>
    </message>
    <message>
        <source>Developers in alphabetical order:&lt;br/&gt;Peter Curtis&lt;br/&gt;Kai Pastor&lt;br/&gt;Russell Porter&lt;br/&gt;Thomas Sch&amp;ouml;ps (project leader)&lt;br/&gt;&lt;br/&gt;For contributions, thanks to:&lt;br/&gt;Jon Cundill&lt;br/&gt;Jan Dalheimer&lt;br/&gt;Eugeniy Fedirets&lt;br/&gt;Peter Hoban&lt;br/&gt;Henrik Johansson&lt;br/&gt;Tojo Masaya&lt;br/&gt;Aivars Zogla&lt;br/&gt;&lt;br/&gt;Additional information:</source>
        <translation type="obsolete">Utvecklare i alfabetisk ordning:&lt;br/&gt;Peter Curtis&lt;br/&gt;Kai Pastor&lt;br/&gt;Russell Porter&lt;br/&gt;Thomas Sch&amp;ouml;ps (project leader)&lt;br/&gt;&lt;br/&gt;For contributions, thanks to:&lt;br/&gt;Jon Cundill&lt;br/&gt;Jan Dalheimer&lt;br/&gt;Eugeniy Fedirets&lt;br/&gt;Peter Hoban&lt;br/&gt;Henrik Johansson&lt;br/&gt;Tojo Masaya&lt;br/&gt;Aivars Zogla&lt;br/&gt;&lt;br/&gt;Ytterligare information:</translation>
    </message>
    <message>
        <source>Failed to locate the help files.</source>
        <translation type="obsolete">Kunde inte hitta hjälpfilerna.</translation>
    </message>
    <message>
        <source>Failed to start the help browser.</source>
        <translation type="obsolete">Kunde inte starta hjälpvisaren.</translation>
    </message>
    <message>
        <source>Sorry, settings are not implemented yet!</source>
        <translation type="obsolete">Ledsen, inställningarna är inte implementerade än!</translation>
    </message>
    <message>
        <source>About %1</source>
        <translation type="obsolete">Om %1</translation>
    </message>
    <message>
        <source>Developers in alphabetical order:&lt;br/&gt;Peter Curtis&lt;br/&gt;Kai Pastor&lt;br/&gt;Russell Porter&lt;br/&gt;Thomas Sch&amp;ouml;ps (project leader)&lt;br/&gt;&lt;br/&gt;For patches, thanks to:&lt;br/&gt;Jon Cundill&lt;br/&gt;Aivars Zogla</source>
        <translation type="obsolete">Utvecklare i alfabetisk ordning:&lt;br/&gt;Peter Curtis&lt;br/&gt;Kai Pastor&lt;br/&gt;Russell Porter&lt;br/&gt;Thomas Sch&amp;ouml;ps (projektledare)&lt;br/&gt;&lt;br/&gt;Tack för patcher:&lt;br/&gt;Jon Cundill&lt;br/&gt;Aivars Zogla</translation>
    </message>
    <message>
        <source>OK</source>
        <translation type="obsolete">OK</translation>
    </message>
    <message>
        <source>Sorry, help is not implemented yet!</source>
        <translation type="obsolete">Ledsen, hjälpen är inte implementerad än!</translation>
    </message>
</context>
<context>
    <name>Map</name>
    <message>
        <source>default layer</source>
        <translation type="obsolete">förvalt lager</translation>
    </message>
    <message>
        <location filename="../src/map.cpp" line="601"/>
        <location filename="../src/map.cpp" line="606"/>
        <location filename="../src/map.cpp" line="642"/>
        <location filename="../src/map.cpp" line="653"/>
        <location filename="../src/map.cpp" line="684"/>
        <location filename="../src/map.cpp" line="768"/>
        <location filename="../src/map.cpp" line="788"/>
        <source>Error</source>
        <translation>Fel</translation>
    </message>
    <message>
        <location filename="../src/map.cpp" line="606"/>
        <source>Cannot export the map as
&quot;%1&quot;
because saving as %2 (.%3) is not supported.</source>
        <translation>Kan inte exportera kartan som
&quot;%1&quot;
att spara som %2 (.%3) stöds inte.</translation>
    </message>
    <message>
        <location filename="../src/map.cpp" line="601"/>
        <source>Cannot export the map as
&quot;%1&quot;
because the format is unknown.</source>
        <translation>Kan inte exportera kartan som
&quot;%1&quot;
formatet är okänt.</translation>
    </message>
    <message>
        <source>File does not exist or insufficient permissions to open:
%1</source>
        <translation type="vanished">Filen finns inte eller så har du inte rättighet att öppna den:
%1</translation>
    </message>
    <message>
        <location filename="../src/map.cpp" line="667"/>
        <location filename="../src/map.cpp" line="736"/>
        <source>Warning</source>
        <translation>Varning</translation>
    </message>
    <message>
        <location filename="../src/map.cpp" line="667"/>
        <source>The map export generated warnings.</source>
        <translation>Kartexporten gav varningar.</translation>
    </message>
    <message>
        <location filename="../src/map.cpp" line="642"/>
        <source>Internal error while saving:
%1</source>
        <translation>Internt fel vid sparning:
%1</translation>
    </message>
    <message>
        <location filename="../src/map.cpp" line="656"/>
        <source>Cannot save file
%1:
%2</source>
        <translation type="unfinished"></translation>
    </message>
    <message>
        <location filename="../src/map.cpp" line="737"/>
        <source>The map import generated warnings.</source>
        <translation>Kartimporten gav varningar.</translation>
    </message>
    <message>
        <location filename="../src/map.cpp" line="685"/>
        <source>Cannot open file:
%1
for reading.</source>
        <translation>Kan inte öppna fil:
%1
för läsning.</translation>
    </message>
    <message>
        <location filename="../src/map.cpp" line="699"/>
        <source>Invalid file type.</source>
        <translation>Felaktiv filtyp.</translation>
    </message>
    <message>
        <location filename="../src/map.cpp" line="655"/>
        <location filename="../src/map.cpp" line="769"/>
        <source>Cannot open file:
%1

%2</source>
        <translation>Kan inte öppna fil:
%1

%2</translation>
    </message>
    <message>
        <source>Problem while opening file:
%1

Error during symbol post-processing.</source>
        <translation type="obsolete">Ett problem uppstod vid öppning av filen
%1

Fel vid bearbetning av symbolerna.</translation>
    </message>
    <message>
        <location filename="../src/map.cpp" line="788"/>
        <source>Nothing to import.</source>
        <translation>Inget att importera.</translation>
    </message>
    <message>
        <location filename="../src/map.cpp" line="795"/>
        <source>Question</source>
        <translation>Fråga</translation>
    </message>
    <message>
        <location filename="../src/map.cpp" line="796"/>
        <source>The scale of the imported data is 1:%1 which is different from this map&apos;s scale of 1:%2.

Rescale the imported data?</source>
        <translation>Skalan på den importerade datan är 1:%1 som skiljer sig från denna kartas skala på 1:%2.

Skala om den importerade datan?</translation>
    </message>
    <message>
        <location filename="../src/map.cpp" line="440"/>
        <source>default part</source>
        <translation>förvald del</translation>
    </message>
    <message>
        <location filename="../src/core/map_color.cpp" line="31"/>
        <location filename="../src/core/map_color.cpp" line="45"/>
        <source>New color</source>
        <translation>Ny färg</translation>
    </message>
</context>
<context>
    <name>MapColor</name>
    <message>
        <location filename="../src/core/map_color.cpp" line="74"/>
        <source>Registration black (all printed colors)</source>
        <translation type="unfinished"></translation>
    </message>
</context>
<context>
    <name>MapEditorController</name>
    <message>
        <source>One or more templates could not be loaded. Use the Templates -&gt; Template setup window to resolve the issue(s) by clicking on the red template file name(s).</source>
        <translation type="obsolete">En eller flera bakgrundsbiler kunde inte öppnas. Använd Bakgrundsbilder -&gt; Bakgrundsinställningar för att lösa problemen genom att klicka på de röda filnamnen.</translation>
    </message>
    <message>
        <location filename="../src/map_editor.cpp" line="715"/>
        <source>Print...</source>
        <translation>Skriv ut…</translation>
    </message>
    <message>
        <location filename="../src/map_editor.cpp" line="727"/>
        <source>Undo</source>
        <translation>Ångra</translation>
    </message>
    <message>
        <location filename="../src/map_editor.cpp" line="727"/>
        <source>Undo the last step</source>
        <translation>Ångra senaste steget</translation>
    </message>
    <message>
        <location filename="../src/map_editor.cpp" line="728"/>
        <source>Redo</source>
        <translation>Gör om</translation>
    </message>
    <message>
        <location filename="../src/map_editor.cpp" line="728"/>
        <source>Redo the last step</source>
        <translation>Gör om senaste steget</translation>
    </message>
    <message>
        <location filename="../src/map_editor.cpp" line="729"/>
        <source>Cu&amp;t</source>
        <translation>&amp;Klipp ut</translation>
    </message>
    <message>
        <location filename="../src/map_editor.cpp" line="730"/>
        <source>C&amp;opy</source>
        <translation>K&amp;opiera</translation>
    </message>
    <message>
        <location filename="../src/map_editor.cpp" line="731"/>
        <source>&amp;Paste</source>
        <translation>K&amp;listra in</translation>
    </message>
    <message>
        <location filename="../src/map_editor.cpp" line="740"/>
        <source>Zoom in</source>
        <translation>Zooma in</translation>
    </message>
    <message>
        <location filename="../src/map_editor.cpp" line="741"/>
        <source>Zoom out</source>
        <translation>Zooma ut</translation>
    </message>
    <message>
        <location filename="../src/map_editor.cpp" line="743"/>
        <source>Toggle fullscreen mode</source>
        <translation>Växla helskärmsläge</translation>
    </message>
    <message>
        <location filename="../src/map_editor.cpp" line="744"/>
        <source>Set custom zoom factor...</source>
        <translation>Ställ in egen zoomfaktor…</translation>
    </message>
    <message>
        <location filename="../src/map_editor.cpp" line="751"/>
        <source>Symbol window</source>
        <translation>Symbolfönster</translation>
    </message>
    <message>
        <location filename="../src/map_editor.cpp" line="751"/>
        <source>Show/Hide the symbol window</source>
        <translation>Visa/Dölj symbolfönstret</translation>
    </message>
    <message>
        <location filename="../src/map_editor.cpp" line="752"/>
        <source>Color window</source>
        <translation>Färgfönster</translation>
    </message>
    <message>
        <location filename="../src/map_editor.cpp" line="752"/>
        <source>Show/Hide the color window</source>
        <translation>Visa/Dölj färgfönstret</translation>
    </message>
    <message>
        <source>Load symbols from...</source>
        <translation type="obsolete">Läs in symboler från…</translation>
    </message>
    <message>
        <location filename="../src/map_editor.cpp" line="753"/>
        <source>Replace the symbols with those from another map file</source>
        <translation>Byt ut symboluppsättningen med symboler från en annan kartfil</translation>
    </message>
    <message>
        <source>Load colors from...</source>
        <translation type="obsolete">Hämta färger från…</translation>
    </message>
    <message>
        <source>Replace the colors with those from another map file</source>
        <translation type="obsolete">Byt ut färgerna med färger från en annan kartfil</translation>
    </message>
    <message>
        <location filename="../src/map_editor.cpp" line="756"/>
        <source>Scale all symbols...</source>
        <translation>Skala om alla symboler…</translation>
    </message>
    <message>
        <location filename="../src/map_editor.cpp" line="756"/>
        <source>Scale the whole symbol set</source>
        <translation>Skalera om hela symboluppsättningen</translation>
    </message>
    <message>
        <location filename="../src/map_editor.cpp" line="758"/>
        <source>Change map scale...</source>
        <translation>Ändra kartskala…</translation>
    </message>
    <message>
        <location filename="../src/map_editor.cpp" line="758"/>
        <source>Change the map scale and adjust map objects and symbol sizes</source>
        <translation>Ändra kartskalan och justera kartobjekt och symbolstorlekar</translation>
    </message>
    <message>
        <location filename="../src/map_editor.cpp" line="760"/>
        <source>Map notes...</source>
        <translation>Kartanteckningar…</translation>
    </message>
    <message>
        <location filename="../src/map_editor.cpp" line="762"/>
        <source>Template setup window</source>
        <translatorcomment>Bakgrundsinställningsfönster för långt</translatorcomment>
        <translation>Bakgrundsinställningar</translation>
    </message>
    <message>
        <location filename="../src/map_editor.cpp" line="762"/>
        <source>Show/Hide the template window</source>
        <translation>Visa/dölj bakgrundsinställningar</translation>
    </message>
    <message>
        <location filename="../src/map_editor.cpp" line="765"/>
        <source>Open template...</source>
        <translation>Öppna bakgrundsbild…</translation>
    </message>
    <message>
        <source>Edit projection parameters...</source>
        <translation type="obsolete">Ändra projektionsparametrar…</translation>
    </message>
    <message>
        <location filename="../src/map_editor.cpp" line="742"/>
        <source>Show whole map</source>
        <translation>Visa hela kartan</translation>
    </message>
    <message>
        <location filename="../src/map_editor.cpp" line="770"/>
        <source>Edit objects</source>
        <translation>Redigera objekt</translation>
    </message>
    <message>
        <location filename="../src/map_editor.cpp" line="772"/>
        <source>Set point objects</source>
        <translation>Sätt punktobjekt</translation>
    </message>
    <message>
        <location filename="../src/map_editor.cpp" line="773"/>
        <source>Draw paths</source>
        <translation>Rita linjer</translation>
    </message>
    <message>
        <location filename="../src/map_editor.cpp" line="774"/>
        <source>Draw circles and ellipses</source>
        <translation>Rita cirklar och ellipser</translation>
    </message>
    <message>
        <location filename="../src/map_editor.cpp" line="778"/>
        <source>Write text</source>
        <translation>Skriv text</translation>
    </message>
    <message>
        <location filename="../src/map_editor.cpp" line="780"/>
        <source>Duplicate</source>
        <translation>Duplicera</translation>
    </message>
    <message>
        <location filename="../src/map_editor.cpp" line="781"/>
        <source>Switch symbol</source>
        <translation>Byt ut symbol</translation>
    </message>
    <message>
        <location filename="../src/map_editor.cpp" line="782"/>
        <source>Fill / Create border</source>
        <translation>Fyll / Skapa kantlinje</translation>
    </message>
    <message>
        <location filename="../src/map_editor.cpp" line="783"/>
        <source>Switch dash direction</source>
        <translation>Byt streckningsriktning</translation>
    </message>
    <message>
        <location filename="../src/map_editor.cpp" line="784"/>
        <source>Connect paths</source>
        <translation>Anslut linjer</translation>
    </message>
    <message>
        <location filename="../src/map_editor.cpp" line="786"/>
        <source>Cut object</source>
        <translation>Dela objekt</translation>
    </message>
    <message>
        <source>Cut holes</source>
        <translation type="obsolete">Gör hål</translation>
    </message>
    <message>
        <location filename="../src/map_editor.cpp" line="802"/>
        <source>Rotate object(s)</source>
        <translation>Rotera objekt</translation>
    </message>
    <message>
        <location filename="../src/map_editor.cpp" line="805"/>
        <source>Measure lengths and areas</source>
        <translation>Mät längd och area</translation>
    </message>
    <message>
        <location filename="../src/map_editor.cpp" line="852"/>
        <source>Import...</source>
        <translation>Importera...</translation>
    </message>
    <message>
        <location filename="../src/map_editor.cpp" line="902"/>
        <location filename="../src/color_dock_widget.cpp" line="85"/>
        <location filename="../src/template_dock_widget.cpp" line="198"/>
        <source>&amp;Edit</source>
        <translation>&amp;Redigera</translation>
    </message>
    <message>
        <location filename="../src/map_editor.cpp" line="914"/>
        <source>&amp;View</source>
        <translation>&amp;Visa</translation>
    </message>
    <message>
        <location filename="../src/map_editor.cpp" line="943"/>
        <source>&amp;Tools</source>
        <translation>V&amp;erktyg</translation>
    </message>
    <message>
        <location filename="../src/map_editor.cpp" line="997"/>
        <source>Sy&amp;mbols</source>
        <translation>&amp;Symboler</translation>
    </message>
    <message>
        <location filename="../src/map_editor.cpp" line="979"/>
        <source>M&amp;ap</source>
        <translation>&amp;Karta</translation>
    </message>
    <message>
        <location filename="../src/map_editor.cpp" line="1007"/>
        <source>&amp;Templates</source>
        <translation>&amp;Bakgrundsbilder</translation>
    </message>
    <message>
        <location filename="../src/map_editor.cpp" line="1063"/>
        <source>Drawing</source>
        <translation>Ritning</translation>
    </message>
    <message>
        <location filename="../src/map_editor.cpp" line="817"/>
        <source>Paint on template</source>
        <translation>Måla på bakgrundsbild</translation>
    </message>
    <message>
        <location filename="../src/map_editor.cpp" line="734"/>
        <source>Show grid</source>
        <translation>Visa rutnät</translation>
    </message>
    <message>
        <location filename="../src/map_editor.cpp" line="735"/>
        <location filename="../src/map_editor.cpp" line="1038"/>
        <source>Configure grid...</source>
        <translation>Redigera rutnät...</translation>
    </message>
    <message>
        <location filename="../src/map_editor.cpp" line="746"/>
        <source>Hatch areas</source>
        <translation>Konturteckna ytor</translation>
    </message>
    <message>
        <location filename="../src/map_editor.cpp" line="747"/>
        <source>Baseline view</source>
        <translation>Kontur visning</translation>
    </message>
    <message>
        <location filename="../src/map_editor.cpp" line="748"/>
        <location filename="../src/template_dock_widget.cpp" line="103"/>
        <source>Hide all templates</source>
        <translation>Dölj alla backgrundsbilder</translation>
    </message>
    <message>
        <location filename="../src/map_editor.cpp" line="757"/>
        <source>Georeferencing...</source>
        <translation>Gereferera...</translation>
    </message>
    <message>
        <location filename="../src/map_editor.cpp" line="759"/>
        <source>Rotate map...</source>
        <translation>Rotera karta...</translation>
    </message>
    <message>
        <location filename="../src/map_editor.cpp" line="759"/>
        <source>Rotate the whole map</source>
        <translation>Rotera hela kartan</translation>
    </message>
    <message>
        <location filename="../src/map_editor.cpp" line="766"/>
        <source>Reopen template...</source>
        <translation>Läsin bakgrund igen...</translation>
    </message>
    <message>
        <location filename="../src/map_editor.cpp" line="775"/>
        <source>Draw rectangles</source>
        <translation>Rita rektanglar</translation>
    </message>
    <message>
        <location filename="../src/map_editor.cpp" line="787"/>
        <source>Cut free form hole</source>
        <translation>Klipp hål</translation>
    </message>
    <message>
        <location filename="../src/map_editor.cpp" line="788"/>
        <source>Cut round hole</source>
        <translation>Klipp runt hål</translation>
    </message>
    <message>
        <location filename="../src/map_editor.cpp" line="792"/>
        <source>Cut rectangular hole</source>
        <translation>Klipp rektangulärt hål</translation>
    </message>
    <message>
        <location filename="../src/map_editor.cpp" line="803"/>
        <source>Rotate pattern</source>
        <translation>Rotera mönster</translation>
    </message>
    <message>
        <location filename="../src/map_editor.cpp" line="804"/>
        <source>Scale object(s)</source>
        <translation>Skala objekt</translation>
    </message>
    <message>
        <location filename="../src/map_editor.cpp" line="806"/>
        <source>Unify areas</source>
        <translation>Slå ihop ytor</translation>
    </message>
    <message>
        <location filename="../src/map_editor.cpp" line="807"/>
        <source>Intersect areas</source>
        <translation>Dela ytor</translation>
    </message>
    <message>
        <source>Area difference</source>
        <translation type="vanished">Area-skillnad</translation>
    </message>
    <message>
        <location filename="../src/map_editor.cpp" line="809"/>
        <source>Area XOr</source>
        <translation>Yta XOr</translation>
    </message>
    <message>
        <location filename="../src/map_editor.cpp" line="854"/>
        <source>Map coordinates</source>
        <translation>Kartkoordinater</translation>
    </message>
    <message>
        <location filename="../src/map_editor.cpp" line="856"/>
        <source>Projected coordinates</source>
        <translation>Projicerade koordinater</translation>
    </message>
    <message>
        <location filename="../src/map_editor.cpp" line="858"/>
        <source>Latitude/Longitude (Dec)</source>
        <translation></translation>
    </message>
    <message>
        <location filename="../src/map_editor.cpp" line="860"/>
        <source>Latitude/Longitude (DMS)</source>
        <translation></translation>
    </message>
    <message>
        <location filename="../src/map_editor.cpp" line="928"/>
        <source>Display coordinates as...</source>
        <translation>Visa koordinater som...</translation>
    </message>
    <message>
        <location filename="../src/map_editor.cpp" line="796"/>
        <source>Cut hole</source>
        <translation>Klipp hål</translation>
    </message>
    <message>
        <location filename="../src/map_editor.cpp" line="1031"/>
        <source>View</source>
        <translation>Visa</translation>
    </message>
    <message>
        <location filename="../src/map_editor.cpp" line="1081"/>
        <source>Select template...</source>
        <translation>Välj bakgrundsbild…</translation>
    </message>
    <message>
        <location filename="../src/map_editor.cpp" line="1087"/>
        <source>Editing</source>
        <translation>Redigering</translation>
    </message>
    <message>
        <location filename="../src/map_editor.cpp" line="1112"/>
        <source>Advanced editing</source>
        <translation>Avancerad redigering</translation>
    </message>
    <message>
        <source>Print or Export</source>
        <translation type="obsolete">Skriv ut eller exportera</translation>
    </message>
    <message>
        <location filename="../src/map_editor.cpp" line="1378"/>
        <location filename="../src/map_editor.cpp" line="1398"/>
        <location filename="../src/map_editor.cpp" line="1455"/>
        <location filename="../src/map_editor.cpp" line="1475"/>
        <location filename="../src/map_editor.cpp" line="1488"/>
        <location filename="../src/map_editor.cpp" line="2779"/>
        <location filename="../src/map_editor.cpp" line="2785"/>
        <location filename="../src/map_editor.cpp" line="2791"/>
        <location filename="../src/map_editor.cpp" line="2797"/>
        <location filename="../src/map_editor.cpp" line="2806"/>
        <location filename="../src/map_editor.cpp" line="3645"/>
        <location filename="../src/map_editor.cpp" line="3663"/>
        <source>Error</source>
        <translation>Fel</translation>
    </message>
    <message>
        <location filename="../src/map_editor.cpp" line="1398"/>
        <source>No undo steps available.</source>
        <translation>Inga ångra-steg tillgängliga.</translation>
    </message>
    <message>
        <location filename="../src/map_editor.cpp" line="1411"/>
        <source>Cut %1 object(s)</source>
        <translation>Klipp %1 objekt</translation>
    </message>
    <message>
        <location filename="../src/map_editor.cpp" line="1455"/>
        <location filename="../src/map_editor.cpp" line="1488"/>
        <source>An internal error occurred, sorry!</source>
        <translation>Ett internt fel uppstod, ursäkta!</translation>
    </message>
    <message>
        <location filename="../src/map_editor.cpp" line="1466"/>
        <source>Copied %1 object(s)</source>
        <translation>Kopierade %1 objekt</translation>
    </message>
    <message>
        <location filename="../src/map_editor.cpp" line="1475"/>
        <source>There are no objects in clipboard which could be pasted!</source>
        <translation>Det finns inga objekt att klistra in!</translation>
    </message>
    <message>
        <location filename="../src/map_editor.cpp" line="1505"/>
        <source>Pasted %1 object(s)</source>
        <translation>Klistrade in %1 objekt</translation>
    </message>
    <message>
        <location filename="../src/map_editor.cpp" line="1563"/>
        <source>Set custom zoom factor</source>
        <translation>Ställ in egen zoom</translation>
    </message>
    <message>
        <location filename="../src/map_editor.cpp" line="1563"/>
        <source>Zoom factor:</source>
        <translation>Zoom:</translation>
    </message>
    <message>
        <location filename="../src/map_editor.cpp" line="1632"/>
        <source>Symbols</source>
        <translation>Symboler</translation>
    </message>
    <message>
        <location filename="../src/map_editor.cpp" line="1648"/>
        <source>Colors</source>
        <translation>Färger</translation>
    </message>
    <message>
        <location filename="../src/map_editor.cpp" line="1673"/>
        <source>Scale all symbols</source>
        <translation>Skala om alla symboler</translation>
    </message>
    <message>
        <location filename="../src/map_editor.cpp" line="1673"/>
        <source>Scale to percentage:</source>
        <translation>Skala om till procenttal:</translation>
    </message>
    <message>
        <location filename="../src/map_editor.cpp" line="1697"/>
        <source>Map notes</source>
        <translation>Kartnoteringar</translation>
    </message>
    <message>
        <location filename="../src/map_editor.cpp" line="1702"/>
        <source>Cancel</source>
        <translation>Avbryt</translation>
    </message>
    <message>
        <location filename="../src/map_editor.cpp" line="1703"/>
        <source>OK</source>
        <translation>OK</translation>
    </message>
    <message>
        <location filename="../src/map_editor.cpp" line="1735"/>
        <source>Templates</source>
        <translation>Bakgrundsbilder</translation>
    </message>
    <message>
        <location filename="../src/map_editor.cpp" line="1919"/>
        <source>Place point objects on the map.</source>
        <translation>Placera punktobjekt på kartan.</translation>
    </message>
    <message>
        <location filename="../src/map_editor.cpp" line="1919"/>
        <source>Select a point symbol to be able to use this tool.</source>
        <translation>Välj en punktsymbol för att använda detta verktyg.</translation>
    </message>
    <message>
        <location filename="../src/map_editor.cpp" line="1921"/>
        <source>Draw polygonal and curved lines.</source>
        <translation>Rita polygon- och kurvlinjer.</translation>
    </message>
    <message>
        <location filename="../src/map_editor.cpp" line="1921"/>
        <location filename="../src/map_editor.cpp" line="1923"/>
        <location filename="../src/map_editor.cpp" line="1925"/>
        <location filename="../src/map_editor.cpp" line="1927"/>
        <location filename="../src/map_editor.cpp" line="1929"/>
        <source>Select a line, area or combined symbol to be able to use this tool.</source>
        <translation>Välj en linje, yta eller kombinerad symbol för att använda detta verktyg.</translation>
    </message>
    <message>
        <location filename="../src/map_editor.cpp" line="1923"/>
        <source>Draw circles and ellipses.</source>
        <translation>Rita cirklar och ellipser.</translation>
    </message>
    <message>
        <location filename="../src/map_editor.cpp" line="2035"/>
        <source>Set the direction of area fill patterns or point objects.</source>
        <translation>Ställ in riktningen för alla yt-mönster eller punktobjekt.</translation>
    </message>
    <message>
        <location filename="../src/map_editor.cpp" line="2035"/>
        <source>Select an area object with rotatable fill pattern or a rotatable point object to activate this tool.</source>
        <translation>Välj ett ytobjekt med roterbart mönster eller ett roterbart punktobjekt för att aktivera detta verktyg</translation>
    </message>
    <message>
        <source>Import OMAP, OCD, GPX, OSM or DXF file</source>
        <translation type="obsolete">Importera OMAP, OCD, GPX, OSM eller DXF filer</translation>
    </message>
    <message>
        <location filename="../src/map_editor.cpp" line="3663"/>
        <source>Cannot import the selected map file because it could not be loaded.</source>
        <translation>Kan inte importera den valda kartfilen eftersom den inte kan laddas.</translation>
    </message>
    <message>
        <location filename="../src/map_editor.cpp" line="1925"/>
        <source>Draw rectangles.</source>
        <translation>Rita rektanglar.</translation>
    </message>
    <message>
        <location filename="../src/map_editor.cpp" line="439"/>
        <source>Editing in progress</source>
        <translation>Redigering pågår</translation>
    </message>
    <message>
        <location filename="../src/map_editor.cpp" line="439"/>
        <source>The map is currently being edited. Please finish the edit operation before saving.</source>
        <translation>Kartan redigeras, var vänlig avsluta redigeringen innan du sparar.</translation>
    </message>
    <message>
        <location filename="../src/map_editor.cpp" line="444"/>
        <source>Map saved</source>
        <translation>Kartan sparades</translation>
    </message>
    <message>
        <location filename="../src/map_editor.cpp" line="717"/>
        <source>&amp;Image</source>
        <translation>&amp;Bild</translation>
    </message>
    <message>
        <location filename="../src/map_editor.cpp" line="719"/>
        <source>&amp;PDF</source>
        <translation></translation>
    </message>
    <message>
        <location filename="../src/map_editor.cpp" line="732"/>
        <source>Clear undo / redo history</source>
        <translation>Töm ångra / gör om historik</translation>
    </message>
    <message>
        <location filename="../src/map_editor.cpp" line="732"/>
        <source>Clear the undo / redo history to reduce map file size.</source>
        <translation>Töm ångra / gör om historik för att minska storleken på kartfilen.</translation>
    </message>
    <message>
        <location filename="../src/map_editor.cpp" line="739"/>
        <source>Pan</source>
        <translation>Panorera</translation>
    </message>
    <message>
        <location filename="../src/map_editor.cpp" line="749"/>
        <source>Overprinting simulation</source>
        <translation>Tryck simulation</translation>
    </message>
    <message>
        <location filename="../src/map_editor.cpp" line="753"/>
        <source>Replace symbol set...</source>
        <translation>Ersätt symboler...</translation>
    </message>
    <message>
        <location filename="../src/map_editor.cpp" line="768"/>
        <source>Tag editor</source>
        <translation>Tagg redigerare</translation>
    </message>
    <message>
        <location filename="../src/map_editor.cpp" line="768"/>
        <source>Show/Hide the tag editor window</source>
        <translation>Visa/Dölj tagg redigeringsfönstret.</translation>
    </message>
    <message>
        <location filename="../src/map_editor.cpp" line="771"/>
        <source>Edit lines</source>
        <translation>Redigera linjer</translation>
    </message>
    <message>
        <location filename="../src/map_editor.cpp" line="776"/>
        <source>Draw free-handedly</source>
        <translation>Rita på frihand</translation>
    </message>
    <message>
        <location filename="../src/map_editor.cpp" line="777"/>
        <source>Fill bounded areas</source>
        <translation>Fyll slutna ytor</translation>
    </message>
    <message>
        <location filename="../src/map_editor.cpp" line="779"/>
        <source>Delete</source>
        <translation>Ta bort</translation>
    </message>
    <message>
        <location filename="../src/map_editor.cpp" line="808"/>
        <source>Cut away from area</source>
        <translation>Klip ut från yta</translation>
    </message>
    <message>
        <location filename="../src/map_editor.cpp" line="810"/>
        <source>Merge area holes</source>
        <translation>Slå ihop ythål</translation>
    </message>
    <message>
        <location filename="../src/map_editor.cpp" line="811"/>
        <source>Convert to curves</source>
        <translation>Konvertera till ytor</translation>
    </message>
    <message>
        <location filename="../src/map_editor.cpp" line="812"/>
        <source>Simplify path</source>
        <translation>Förenkla linje</translation>
    </message>
    <message>
        <location filename="../src/map_editor.cpp" line="813"/>
        <source>Cutout</source>
        <translation>Klipp ut</translation>
    </message>
    <message>
<<<<<<< HEAD
        <location filename="../src/map_editor.cpp" line="815"/>
=======
        <location filename="../src/map_editor.cpp" line="776"/>
        <source>Scale to percentage:</source>
        <translation>Skala till procent</translation>
    </message>
    <message>
        <location filename="../src/map_editor.cpp" line="777"/>
>>>>>>> 2cc5c0f1
        <source>Distribute points along path</source>
        <translation>Fördela punkter längs linje</translation>
    </message>
    <message>
        <location filename="../src/map_editor.cpp" line="822"/>
        <source>Paint on template settings</source>
        <translation>Rita på bakgrund inställningar</translation>
    </message>
    <message>
        <location filename="../src/map_editor.cpp" line="828"/>
        <source>Enable touch cursor</source>
        <translation>Slå på touch muspekare</translation>
    </message>
    <message>
        <location filename="../src/map_editor.cpp" line="829"/>
        <source>Enable GPS display</source>
        <translation>Slå på GPS visning</translation>
    </message>
    <message>
        <location filename="../src/map_editor.cpp" line="831"/>
        <source>Enable GPS distance rings</source>
        <translation>Slå på distans ringar för GPS</translation>
    </message>
    <message>
        <location filename="../src/map_editor.cpp" line="833"/>
        <source>Set point object at GPS position</source>
        <translation>Placera punktobjekt vid GPS position</translation>
    </message>
    <message>
        <location filename="../src/map_editor.cpp" line="835"/>
        <source>Set temporary marker at GPS position</source>
        <translation>Placera en temporär GPS punkt vid GPS position</translation>
    </message>
    <message>
        <location filename="../src/map_editor.cpp" line="837"/>
        <source>Create temporary path at GPS position</source>
        <translation>Placera en temporär linje vid GPS position</translation>
    </message>
    <message>
        <location filename="../src/map_editor.cpp" line="839"/>
        <source>Clear temporary GPS markers</source>
        <translation>Ta bort alla temporära GPS punkter</translation>
    </message>
    <message>
        <location filename="../src/map_editor.cpp" line="842"/>
        <source>Enable compass display</source>
        <translation>Slå på kompass visning</translation>
    </message>
    <message>
        <location filename="../src/map_editor.cpp" line="843"/>
        <source>Align map with north</source>
        <translation>Justera kartan mot norr</translation>
    </message>
    <message>
        <location filename="../src/map_editor.cpp" line="845"/>
        <location filename="../src/map_editor.cpp" line="3150"/>
        <source>Toggle template visibility</source>
        <translation>Växa bakgrundsvisning</translation>
    </message>
    <message>
        <location filename="../src/map_editor.cpp" line="847"/>
        <location filename="../src/map_editor.cpp" line="3298"/>
        <source>Add new part...</source>
        <translation>Lägg till en ny del</translation>
    </message>
    <message>
        <location filename="../src/map_editor.cpp" line="848"/>
        <location filename="../src/map_editor.cpp" line="3358"/>
        <source>Rename current part...</source>
        <translation>By namn på denna del...</translation>
    </message>
    <message>
        <location filename="../src/map_editor.cpp" line="849"/>
        <location filename="../src/map_editor.cpp" line="3319"/>
        <source>Remove current part</source>
        <translation>Ta bort denna del</translation>
    </message>
    <message>
        <location filename="../src/map_editor.cpp" line="850"/>
        <source>Merge all parts</source>
        <translation>Slå ihop alla delar</translation>
    </message>
    <message>
        <location filename="../src/map_editor.cpp" line="894"/>
        <source>&amp;Export as...</source>
        <translation>Exportera som...</translation>
    </message>
    <message>
        <location filename="../src/map_editor.cpp" line="1049"/>
        <location filename="../src/map_editor.cpp" line="1054"/>
        <location filename="../src/map_editor.cpp" line="3233"/>
        <source>Map parts</source>
        <translation>Kartdelar</translation>
    </message>
    <message>
        <location filename="../src/map_editor.cpp" line="1138"/>
        <source>Select symbol</source>
        <translation>Välj symbol</translation>
    </message>
    <message>
        <location filename="../src/map_editor.cpp" line="1141"/>
        <source>Hide top bar</source>
        <translation>Dölj topp fältet</translation>
    </message>
    <message>
        <location filename="../src/map_editor.cpp" line="1144"/>
        <source>Show top bar</source>
        <translation>Visa topp fältet</translation>
    </message>
    <message>
        <location filename="../src/map_editor.cpp" line="1378"/>
        <source>Print / Export is not available in this program version!</source>
        <translation>Skriv ut / Exportera finns inte tillgänglig i denna version.</translation>
    </message>
    <message>
        <location filename="../src/map_editor.cpp" line="1786"/>
        <source>Tag Editor</source>
        <translation>Tagg Redigerare</translation>
    </message>
    <message>
        <location filename="../src/map_editor.cpp" line="1842"/>
        <source>No
symbol
selected</source>
        <comment>Keep it short. Should not be much longer per line than the longest word in the original.</comment>
        <translation>Ingen
symbol
vald</translation>
    </message>
    <message>
        <location filename="../src/map_editor.cpp" line="1843"/>
        <source>Multiple
symbols
selected</source>
        <comment>Keep it short. Should not be much longer per line than the longest word in the original.</comment>
        <translation>Flera
symboler
valda</translation>
    </message>
    <message>
        <location filename="../src/map_editor.cpp" line="1927"/>
        <source>Draw paths free-handedly.</source>
        <translation>Rita linjer på frihand.</translation>
    </message>
    <message>
        <location filename="../src/map_editor.cpp" line="1929"/>
        <source>Fill bounded areas.</source>
        <translation>Fyll slutna ytor.</translation>
    </message>
    <message>
        <location filename="../src/map_editor.cpp" line="1931"/>
        <source>Write text on the map.</source>
        <translation>Skriv text på kartan.</translation>
    </message>
    <message>
        <location filename="../src/map_editor.cpp" line="1931"/>
        <source>Select a text symbol to be able to use this tool.</source>
        <translation>Välj en textsymbol för att använda detta verktyg.</translation>
    </message>
    <message>
        <location filename="../src/map_editor.cpp" line="2024"/>
        <source>Deletes the selected object(s).</source>
        <translation>Radera valda object.</translation>
    </message>
    <message>
        <location filename="../src/map_editor.cpp" line="2026"/>
        <source>Duplicate the selected object(s).</source>
        <translation>Duplicerar de valda objekten.</translation>
    </message>
    <message>
        <location filename="../src/map_editor.cpp" line="2024"/>
        <location filename="../src/map_editor.cpp" line="2026"/>
        <location filename="../src/map_editor.cpp" line="2028"/>
        <location filename="../src/map_editor.cpp" line="2030"/>
        <source>Select at least one object to activate this tool.</source>
        <translation>Välj minst ett objekt för att använda detta vertyg.</translation>
    </message>
    <message>
        <location filename="../src/map_editor.cpp" line="814"/>
        <source>Cut away</source>
        <translation type="unfinished"></translation>
    </message>
    <message>
        <location filename="../src/map_editor.cpp" line="2039"/>
        <source>Switch the direction of symbols on line objects.</source>
        <translation>Byt riktning för symboler på linjeobjekt.</translation>
    </message>
    <message>
        <location filename="../src/map_editor.cpp" line="2039"/>
        <location filename="../src/map_editor.cpp" line="2041"/>
        <source>Select at least one line object to activate this tool.</source>
        <translation>Välj minst ett linjeobjekt för att använda detta verktyg.</translation>
    </message>
    <message>
        <location filename="../src/map_editor.cpp" line="2041"/>
        <source>Connect endpoints of paths which are close together.</source>
        <translation>Slå ihop slutpunkter på linjer som är nära varandra.</translation>
    </message>
    <message>
        <location filename="../src/map_editor.cpp" line="2045"/>
        <source>Cut the selected object(s) into smaller parts.</source>
        <translation>Delar de valda objekten i mindre bitar.</translation>
    </message>
    <message>
        <location filename="../src/map_editor.cpp" line="2045"/>
        <source>Select at least one line or area object to activate this tool.</source>
        <translation>Välj minst en linje eller yta för att använda detta verktyg.</translation>
    </message>
    <message>
        <location filename="../src/map_editor.cpp" line="2054"/>
        <source>Cut a hole into the selected area object.</source>
        <translation>Gör ett hål i det valda ytobjektet.</translation>
    </message>
    <message>
        <location filename="../src/map_editor.cpp" line="2054"/>
        <source>Select a single area object to activate this tool.</source>
        <translation>Välj ett ytobjekt för att använda detta verktyg.</translation>
    </message>
    <message>
        <location filename="../src/map_editor.cpp" line="2028"/>
        <source>Rotate the selected object(s).</source>
        <translation>Rotera valda objekt.</translation>
    </message>
    <message>
        <location filename="../src/map_editor.cpp" line="2030"/>
        <source>Scale the selected object(s).</source>
        <translation>Skala de valda objekten.</translation>
    </message>
    <message>
        <source>Unify overlapping areas.</source>
        <translation type="vanished">Sätt ihop överlappande ytor.</translation>
    </message>
    <message>
        <source>Select at least two area objects with the same symbol to activate this tool.</source>
        <translation type="vanished">Välj minst två ytobjekt med samma symbol för att aktivera detta verktyg.</translation>
    </message>
    <message>
        <source>Intersect the first selected area object with all other selected overlapping areas.</source>
        <translation type="vanished">Dela det först valda ytobjektet med alla valda överlappande ytor.</translation>
    </message>
    <message>
        <source>Subtract all other selected area objects from the first selected area object.</source>
        <translation type="vanished">Ta bort alla valda ytobjekt från det först valda ytobjektet.</translation>
    </message>
    <message>
        <source>Select at least two area objects to activate this tool.</source>
        <translation type="vanished">Välj minst två ytobjekt för att använda detta verktyg.</translation>
    </message>
    <message>
        <source>Calculate nonoverlapping parts of areas.</source>
        <translation type="vanished">Beräkna ej överlappande delar av ytor.</translation>
    </message>
    <message>
        <location filename="../src/map_editor.cpp" line="2047"/>
        <source>Turn paths made of straight segments into smooth bezier splines.</source>
        <translation>Ändra raka linjedelar till mjuka bezier kurvor.</translation>
    </message>
    <message>
        <location filename="../src/map_editor.cpp" line="2047"/>
        <location filename="../src/map_editor.cpp" line="2049"/>
        <source>Select a path object to activate this tool.</source>
        <translation>Välj en linje för att aktivera detta verktyg.</translation>
    </message>
    <message>
        <location filename="../src/map_editor.cpp" line="2049"/>
        <source>Reduce the number of points in path objects while trying to retain their shape.</source>
        <translation>Minska antalet punkter i linje-baserade objekt(försöker att behålla de ursprungliga formerna).</translation>
    </message>
    <message>
        <location filename="../src/map_editor.cpp" line="2065"/>
        <source>Resulting symbol: %1 %2.</source>
        <translation type="unfinished"></translation>
    </message>
    <message>
        <location filename="../src/map_editor.cpp" line="2066"/>
        <source>Select at least two area or path objects activate this tool.</source>
        <translation>Välj minst två ytobjekt eller linjeobjekt för att aktivera detta verktyg.</translation>
    </message>
    <message>
        <location filename="../src/map_editor.cpp" line="2068"/>
        <source>Unify overlapping objects.</source>
        <translation type="unfinished"></translation>
    </message>
    <message>
        <location filename="../src/map_editor.cpp" line="2070"/>
        <source>Remove all parts which are not overlaps with the first selected object.</source>
        <translation type="unfinished"></translation>
    </message>
    <message>
        <location filename="../src/map_editor.cpp" line="2072"/>
        <source>Remove overlapped parts of the first selected object.</source>
        <translation type="unfinished"></translation>
    </message>
    <message>
        <location filename="../src/map_editor.cpp" line="2074"/>
        <source>Remove all parts which overlap the first selected object.</source>
        <translation type="unfinished"></translation>
    </message>
    <message>
        <location filename="../src/map_editor.cpp" line="2078"/>
        <source>Merge area holes together, or merge holes with the object boundary to cut out this part.</source>
        <translation type="unfinished"></translation>
    </message>
    <message>
        <location filename="../src/map_editor.cpp" line="2078"/>
        <source>Select one area object with holes to activate this tool.</source>
        <translation type="unfinished"></translation>
    </message>
    <message>
        <location filename="../src/map_editor.cpp" line="2083"/>
        <source>Create a cutout of some objects or the whole map.</source>
        <translation type="unfinished"></translation>
    </message>
    <message>
        <location filename="../src/map_editor.cpp" line="2083"/>
        <location filename="../src/map_editor.cpp" line="2085"/>
        <source>Select a closed path object as cutout shape to activate this tool.</source>
        <translation type="unfinished"></translation>
    </message>
    <message>
        <location filename="../src/map_editor.cpp" line="2085"/>
        <source>Cut away some objects or everything in a limited area.</source>
        <translation>Klipp bort några objekt eller allt i ett begränsat område.</translation>
    </message>
    <message>
        <location filename="../src/map_editor.cpp" line="2110"/>
        <source>Switches the symbol of the selected object(s) to the selected symbol.</source>
        <translation>Ändrar symbolen på de valda objekten till den valda symbolen.</translation>
    </message>
    <message>
        <location filename="../src/map_editor.cpp" line="2110"/>
        <location filename="../src/map_editor.cpp" line="2112"/>
        <source>Select at least one object and a fitting, different symbol to activate this tool.</source>
        <translation>Välj minst ett objekt och en annan symbol för att använda detta verktyg.</translation>
    </message>
    <message>
        <location filename="../src/map_editor.cpp" line="2112"/>
        <source>Fill the selected line(s) or create a border for the selected area(s).</source>
        <translation>Fyller den valda linjen eller skapar en kantlinje för den valda ytan.</translation>
    </message>
    <message>
        <location filename="../src/map_editor.cpp" line="2117"/>
        <source>Places evenly spaced point objects along an existing path object</source>
        <translation type="unfinished"></translation>
    </message>
    <message>
        <location filename="../src/map_editor.cpp" line="2117"/>
        <source>Select at least one path object and a single point symbol to activate this tool.</source>
        <translation>Väl minst ett linjeobjekt och ett punktobjekt, för att aktivera detta verktyg.</translation>
    </message>
    <message>
        <location filename="../src/map_editor.cpp" line="2238"/>
        <source>%1 object(s) duplicated</source>
        <translation>%1 objekt duplicerades</translation>
    </message>
    <message>
        <location filename="../src/map_editor.cpp" line="2450"/>
        <source>Object selection</source>
        <translation>Objektval</translation>
    </message>
    <message>
        <location filename="../src/map_editor.cpp" line="2450"/>
        <source>No objects were selected because there are no objects with the selected symbol(s).</source>
        <translation>Inga objekt valdes för att det inte finns några objekt med den eller de valda symbolerna.</translation>
    </message>
    <message>
        <location filename="../src/map_editor.cpp" line="2764"/>
        <source>Measure</source>
        <translation>Mät</translation>
    </message>
    <message>
        <location filename="../src/map_editor.cpp" line="2779"/>
        <source>Unification failed.</source>
        <translation type="unfinished">Förening misslyckades.</translation>
    </message>
    <message>
        <location filename="../src/map_editor.cpp" line="2785"/>
        <source>Intersection failed.</source>
        <translation>Delning misslyckades.</translation>
    </message>
    <message>
        <location filename="../src/map_editor.cpp" line="2791"/>
        <source>Difference failed.</source>
        <translation>Differens misslyckades.</translation>
    </message>
    <message>
        <location filename="../src/map_editor.cpp" line="2797"/>
        <source>XOr failed.</source>
        <translation>XOr misslyckades.</translation>
    </message>
    <message>
        <location filename="../src/map_editor.cpp" line="2806"/>
        <source>Merging holes failed.</source>
        <translation>Ihop slagning av hål misslyckades.</translation>
    </message>
    <message>
        <location filename="../src/map_editor.cpp" line="3094"/>
        <source>Clear temporary markers</source>
        <translation>Ta bort alla temporära punkter</translation>
    </message>
    <message>
        <location filename="../src/map_editor.cpp" line="3094"/>
        <source>Are you sure you want to delete all temporary GPS markers? This cannot be undone.</source>
        <translation>Är du säker på att du vill radera alla temporära GPS punkter? Detta går inte att ångra.</translation>
    </message>
    <message>
        <location filename="../src/map_editor.cpp" line="3239"/>
        <source>Merge this part with</source>
        <translation>Slå ihop denna del med</translation>
    </message>
    <message>
        <location filename="../src/map_editor.cpp" line="3245"/>
        <source>Move selected objects to</source>
        <translation>Flytta valda objekt till</translation>
    </message>
    <message>
        <location filename="../src/map_editor.cpp" line="3299"/>
        <location filename="../src/map_editor.cpp" line="3359"/>
        <source>Enter the name of the map part:</source>
        <translation>Infoga namnet på kartdelen</translation>
    </message>
    <message>
<<<<<<< HEAD
        <location filename="../src/map_editor.cpp" line="3320"/>
        <source>Do you want to remove map part &quot;%1&quot; and all its objects?</source>
        <translation type="unfinished"></translation>
=======
        <location filename="../src/map_editor.cpp" line="3286"/>
        <source>Do you want to remove map part &quot;%1&quot; and all its objects? This cannot be undone.</source>
        <translation>Vill du radera kartdelen &quot;%1&quot; och alla dess objekt? Detta går inte att ångra.</translation>
>>>>>>> 2cc5c0f1
    </message>
    <message>
        <location filename="../src/map_editor.cpp" line="3396"/>
        <location filename="../src/map_editor.cpp" line="3426"/>
        <source>Merge map parts</source>
        <translation>Slå ihop kartdelar</translation>
    </message>
    <message>
        <location filename="../src/map_editor.cpp" line="3397"/>
        <source>Do you want to move all objects from map part &quot;%1&quot; to &quot;%2&quot;, and to remove &quot;%1&quot;?</source>
        <translation>Vill du flytta alla objekt från kartdel &quot;%1&quot; till &quot;%2&quot;, och ta bort &quot;%1&quot;?</translation>
    </message>
    <message>
        <location filename="../src/map_editor.cpp" line="3427"/>
        <source>Do you want to move all objects to map part &quot;%1&quot;, and to remove all other map parts?</source>
        <translation>Vill du flytta alla objekt till kartdel &qout;%1&quot; och ta bort alla andra kartdelar?</translation>
    </message>
    <message>
        <location filename="../src/map_editor.cpp" line="3481"/>
        <source>Paint free-handedly on a template</source>
        <translation>Rita på firhand på en bakgrundsbild</translation>
    </message>
    <message>
        <location filename="../src/map_editor.cpp" line="3483"/>
        <source>Paint free-handedly on a template. Create or load a template which can be drawn onto to activate this button</source>
        <translation>Rita fritt på en bakgrundsbild. Skapa eller öppna en bakgrundsbild som går att rita på för att använda detta verktyg</translation>
    </message>
    <message>
        <location filename="../src/map_editor.cpp" line="3612"/>
        <source>Import %1, GPX, OSM or DXF file</source>
        <translation>Importera %1, GPX, OSM eller DXF filer</translation>
    </message>
    <message>
        <location filename="../src/map_editor.cpp" line="3616"/>
        <source>Importable files</source>
        <translation>Importerbara filer</translation>
    </message>
    <message>
        <location filename="../src/map_editor.cpp" line="3618"/>
        <source>All files</source>
        <translation>Alla filer</translation>
    </message>
    <message>
        <location filename="../src/map_editor.cpp" line="3645"/>
        <source>Cannot import the selected file because its file format is not supported.</source>
        <translation>Kan inte importera den valda filen eftersom dess filformat inte stöds.</translation>
    </message>
</context>
<context>
    <name>MapEditorTool</name>
    <message>
        <location filename="../src/template_adjust.cpp" line="594"/>
        <location filename="../src/tool_draw_path.cpp" line="1063"/>
        <location filename="../src/tool_draw_circle.cpp" line="303"/>
        <location filename="../src/tool_draw_rectangle.cpp" line="742"/>
        <location filename="../src/tool_draw_freehand.cpp" line="277"/>
        <location filename="../src/tool_cutout.cpp" line="142"/>
        <source>&lt;b&gt;%1&lt;/b&gt;: Abort. </source>
        <translation>&lt;b&gt;%1&lt;/b&gt;: Avbryt. </translation>
    </message>
    <message>
        <location filename="../src/tool_edit_point.cpp" line="682"/>
        <location filename="../src/tool_draw_path.cpp" line="1011"/>
        <location filename="../src/tool_draw_path.cpp" line="1012"/>
        <location filename="../src/tool_draw_rectangle.cpp" line="695"/>
        <location filename="../src/tool_draw_rectangle.cpp" line="696"/>
        <source>More: %1, %2</source>
        <translation>Mer: %1, %2</translation>
    </message>
    <message>
        <location filename="../src/tool_edit_line.cpp" line="474"/>
        <source>More: %1</source>
        <translation>Mer: %1</translation>
    </message>
    <message>
        <location filename="../src/tool_draw_path.cpp" line="1010"/>
        <location filename="../src/tool_draw_rectangle.cpp" line="694"/>
        <source>More: %1, %2, %3</source>
        <translation>Mer: %1, %2, %3</translation>
    </message>
</context>
<context>
    <name>MapPrinter</name>
    <message>
        <location filename="../src/core/map_printer.cpp" line="1103"/>
        <source>Processing separations of page %1...</source>
        <translation type="unfinished"></translation>
    </message>
    <message>
        <location filename="../src/core/map_printer.cpp" line="1104"/>
        <source>Processing page %1...</source>
        <translation>Bearbetar sida %1...</translation>
    </message>
    <message>
        <location filename="../src/core/map_printer.cpp" line="1213"/>
        <source>Canceled</source>
        <translation>Avbruten</translation>
    </message>
    <message>
        <location filename="../src/core/map_printer.cpp" line="1217"/>
        <source>Error</source>
        <translation>Fel</translation>
    </message>
    <message>
        <location filename="../src/core/map_printer.cpp" line="1222"/>
        <source>Finished</source>
        <translation>Klar</translation>
    </message>
</context>
<context>
    <name>MapWidget</name>
    <message>
        <location filename="../src/map_widget.cpp" line="542"/>
        <source>%1x</source>
        <comment>Zoom factor</comment>
        <translation>Zoom faktor</translation>
    </message>
    <message>
        <location filename="../src/map_widget.cpp" line="563"/>
        <source>mm</source>
        <comment>millimeters</comment>
        <translation></translation>
    </message>
    <message>
        <location filename="../src/map_widget.cpp" line="576"/>
        <source>m</source>
        <comment>meters</comment>
        <translation></translation>
    </message>
    <message>
        <location filename="../src/map_widget.cpp" line="604"/>
        <source>Error</source>
        <translation>Fel</translation>
    </message>
    <message>
        <location filename="../src/map_widget.cpp" line="807"/>
        <source>Empty map!

Start by defining some colors:
Select Symbols -&gt; Color window to
open the color dialog and
define the colors there.</source>
        <translation>Tom karta!

Börja genom att definiera några färger:
Välj Symboler -&gt; Färger för att öppna
färgdialogen och
ställ in färgerna där.</translation>
    </message>
    <message>
        <location filename="../src/map_widget.cpp" line="809"/>
        <source>No symbols!

Now define some symbols:
Right-click in the symbol bar
and select &quot;New symbol&quot;
to create one.</source>
        <translation>Inga symboler!

För att definiera symboler:
högerklicka i symbolfältet
och välj &quot;Ny symbol&quot;
för att skapa en.</translation>
    </message>
    <message>
        <location filename="../src/map_widget.cpp" line="811"/>
        <source>Ready to draw!

Start drawing or load a base map.
To load a base map, click
Templates -&gt; Open template...</source>
        <translation>Klart att rita!

Börja rita eller läs in en bakgrundsbild
För att läsa in bakgrundsbilder, tryck på
Bakgrundsbilder -&gt; Öppna bakgrundsbild...</translation>
    </message>
    <message>
        <location filename="../src/map_widget.cpp" line="811"/>
        <source>Hint: Hold the middle mouse button to drag the map,
zoom using the mouse wheel, if available.</source>
        <translation>Tips: Håll ner mittersta musknappen för att dra kartan,
zooma med scrollhjulet om tillgängligt.</translation>
    </message>
</context>
<context>
    <name>MeasureWidget</name>
    <message>
        <location filename="../src/gui/widgets/measure_widget.cpp" line="59"/>
        <source>Boundary length:</source>
        <translatorcomment>Osäker på denna.</translatorcomment>
        <translation>Omkrets:</translation>
    </message>
    <message>
        <location filename="../src/gui/widgets/measure_widget.cpp" line="60"/>
        <source>Length:</source>
        <translation>Längd:</translation>
    </message>
    <message>
        <location filename="../src/gui/widgets/measure_widget.cpp" line="69"/>
        <source>Area:</source>
        <translation></translation>
    </message>
    <message>
        <location filename="../src/gui/widgets/measure_widget.cpp" line="115"/>
        <source>No object selected.</source>
        <translation>Inget objekt valt.</translation>
    </message>
    <message>
        <location filename="../src/gui/widgets/measure_widget.cpp" line="119"/>
        <source>%1 objects selected.</source>
        <translation>%1 objekt valt.</translation>
    </message>
    <message>
        <location filename="../src/gui/widgets/measure_widget.cpp" line="131"/>
        <source>The selected object is not a path.</source>
        <translation>Det valda objektet är inte en linje.</translation>
    </message>
    <message>
        <location filename="../src/gui/widgets/measure_widget.cpp" line="143"/>
        <source>mm</source>
        <comment>millimeters</comment>
        <translation></translation>
    </message>
    <message>
        <location filename="../src/gui/widgets/measure_widget.cpp" line="144"/>
        <source>m</source>
        <comment>meters</comment>
        <translation></translation>
    </message>
    <message>
        <location filename="../src/gui/widgets/measure_widget.cpp" line="160"/>
        <source>mm²</source>
        <comment>square millimeters</comment>
        <translation></translation>
    </message>
    <message>
        <location filename="../src/gui/widgets/measure_widget.cpp" line="161"/>
        <source>m²</source>
        <comment>square meters</comment>
        <translation></translation>
    </message>
    <message>
        <location filename="../src/gui/widgets/measure_widget.cpp" line="164"/>
        <source>This object is too small.</source>
        <translation>Detta objekt är för litet.</translation>
    </message>
    <message>
        <location filename="../src/gui/widgets/measure_widget.cpp" line="165"/>
        <source>The minimimum area is %1 %2.</source>
        <translation>Den minsta arean är %1 %2.</translation>
    </message>
    <message>
        <location filename="../src/gui/widgets/measure_widget.cpp" line="165"/>
        <source>mm²</source>
        <translation></translation>
    </message>
    <message>
        <location filename="../src/gui/widgets/measure_widget.cpp" line="167"/>
        <source>Note: Boundary length and area are correct only if there are no self-intersections and holes are used as such.</source>
        <translation>Obs: Omkrets och area visas bara korrekt ytan inte korsar sig själv och hål används rätt.</translation>
    </message>
    <message>
        <location filename="../src/gui/widgets/measure_widget.cpp" line="175"/>
        <source>This line is too short.</source>
        <translation>Denna linje är för kort.</translation>
    </message>
    <message>
        <location filename="../src/gui/widgets/measure_widget.cpp" line="176"/>
        <source>The minimum length is %1 %2.</source>
        <translation>Minimumlängden är %1 %2.</translation>
    </message>
    <message>
        <location filename="../src/gui/widgets/measure_widget.cpp" line="176"/>
        <source>mm</source>
        <translation></translation>
    </message>
    <message>
        <source>Area</source>
        <translation type="obsolete">Yta</translation>
    </message>
</context>
<context>
    <name>NewMapDialog</name>
    <message>
        <location filename="../src/map_dialog_new.cpp" line="45"/>
        <source>Create new map</source>
        <translation>Skapa ny karta</translation>
    </message>
    <message>
        <location filename="../src/map_dialog_new.cpp" line="47"/>
        <source>Choose the scale and symbol set for the new map.</source>
        <translation>Välj skala och symboluppsättning för den nya kartan.</translation>
    </message>
    <message>
        <location filename="../src/map_dialog_new.cpp" line="49"/>
        <source>Scale:  1 : </source>
        <translation>Skala:  1 : </translation>
    </message>
    <message>
        <location filename="../src/map_dialog_new.cpp" line="54"/>
        <source>Symbol sets:</source>
        <translation>Symboluppsättningar:</translation>
    </message>
    <message>
        <location filename="../src/map_dialog_new.cpp" line="57"/>
        <source>Only show symbol sets matching the selected scale</source>
        <translation>Visa bara symboluppsättningar i den valda skalan</translation>
    </message>
    <message>
        <location filename="../src/map_dialog_new.cpp" line="59"/>
        <source>Cancel</source>
        <translation>Avbryt</translation>
    </message>
    <message>
        <location filename="../src/map_dialog_new.cpp" line="60"/>
        <source>Create</source>
        <translation>Skapa</translation>
    </message>
    <message>
        <location filename="../src/map_dialog_new.cpp" line="148"/>
        <source>Empty symbol set</source>
        <translation>Tom symboluppsättning</translation>
    </message>
    <message>
        <location filename="../src/map_dialog_new.cpp" line="186"/>
        <location filename="../src/map_dialog_new.cpp" line="241"/>
        <source>Load symbol set from a file...</source>
        <translation>Läs in symboluppsättning från en fil…</translation>
    </message>
    <message>
        <location filename="../src/map_dialog_new.cpp" line="237"/>
        <source>All symbol set files</source>
        <translation>Alla symboluppsättningsfiler</translation>
    </message>
    <message>
        <location filename="../src/map_dialog_new.cpp" line="239"/>
        <source>All files</source>
        <translation>Alla filer</translation>
    </message>
</context>
<context>
    <name>OCAD8FileExport</name>
    <message>
        <location filename="../src/file_format_ocad8.cpp" line="1543"/>
        <source>The map contains more than 256 colors which is not supported by ocd version 8.</source>
        <translation>Kartan innehåller fler än 256 färger vilket inte stöds av OCD version 8.</translation>
    </message>
    <message>
        <location filename="../src/file_format_ocad8.cpp" line="1547"/>
        <source>libocad returned %1</source>
        <translation type="unfinished"></translation>
    </message>
    <message>
        <location filename="../src/file_format_ocad8.cpp" line="1589"/>
        <source>Registration black is exported as a regular color.</source>
        <translation type="unfinished"></translation>
    </message>
    <message>
        <location filename="../src/file_format_ocad8.cpp" line="1684"/>
        <source>Unable to export fill pattern shift for an area object</source>
        <translation type="unfinished"></translation>
    </message>
    <message>
        <location filename="../src/file_format_ocad8.cpp" line="1832"/>
        <source>Unable to export template: file type of &quot;%1&quot; is not supported yet</source>
        <translation>Kunde inte exportera bakgrund: filtypen &quot;%1&quot; stöds inte än</translation>
    </message>
    <message>
        <location filename="../src/file_format_ocad8.cpp" line="2050"/>
        <source>In line symbol &quot;%1&quot;, cannot represent cap/join combination.</source>
        <translation>I linjesymbolen &quot;%1&quot;, kan inte visa slut/anslutnings-kombination.</translation>
    </message>
    <message>
        <location filename="../src/file_format_ocad8.cpp" line="2074"/>
        <source>In line symbol &quot;%1&quot;, neglecting the dash grouping.</source>
        <translation>I linjesymbolen &quot;%1&quot;, ignorerars strecknings-grupperingen.</translation>
    </message>
    <message>
        <location filename="../src/file_format_ocad8.cpp" line="2085"/>
        <source>In line symbol &quot;%1&quot;, the number of dashes in a group has been reduced to 2.</source>
        <translation>I linjesymbolen &quot;%1&quot;, har antalet streck i en grupp har minskats till 2.</translation>
    </message>
    <message>
        <location filename="../src/file_format_ocad8.cpp" line="2141"/>
        <source>In line symbol &quot;%1&quot;, cannot export the borders correctly.</source>
        <translation type="unfinished"></translation>
    </message>
    <message>
        <location filename="../src/file_format_ocad8.cpp" line="2200"/>
        <source>In area symbol &quot;%1&quot;, skipping a fill pattern.</source>
        <translation type="unfinished">I ytsymbolen &quot;%1&quot;, hoppar över ett fyllnadsmönster.</translation>
    </message>
    <message>
        <location filename="../src/file_format_ocad8.cpp" line="2247"/>
        <source>In area symbol &quot;%1&quot;, assuming a &quot;shifted rows&quot; point pattern. This might be correct as well as incorrect.</source>
        <translation type="unfinished">I ytsymbolen &quot;%1&quot;, antar ett &quot;bytta rader&quot;-mönster. Det här kan vara rätt eller fel.</translation>
    </message>
    <message>
        <location filename="../src/file_format_ocad8.cpp" line="2286"/>
        <source>In text symbol %1: custom character spacing is set, its implementation does not match OCAD&apos;s behavior yet</source>
        <translation type="unfinished">I textsymbolen %1: eget symbolutrymme är satt, implementationen matchar inte OCAD:s beteende än</translation>
    </message>
    <message>
        <location filename="../src/file_format_ocad8.cpp" line="2293"/>
        <source>In text symbol %1: ignoring underlining</source>
        <translation type="unfinished">I textsymbolen %1: ignorerar understreck</translation>
    </message>
    <message>
        <location filename="../src/file_format_ocad8.cpp" line="2295"/>
        <source>In text symbol %1: ignoring kerning</source>
        <translation type="unfinished">I textsybolen %1: ignorerar kerning</translation>
    </message>
    <message>
        <location filename="../src/file_format_ocad8.cpp" line="2666"/>
        <source>String truncated (truncation marked with three &apos;|&apos;): %1</source>
        <translation type="unfinished">Sträng trunkerad (trunkering märkt med tre &apos;|&apos;) %1</translation>
    </message>
</context>
<context>
    <name>OCAD8FileImport</name>
    <message>
        <location filename="../src/file_format_ocad8.cpp" line="114"/>
        <source>Could not allocate buffer.</source>
        <translation type="unfinished"></translation>
    </message>
    <message>
        <location filename="../src/file_format_ocad8.cpp" line="118"/>
        <source>libocad returned %1</source>
        <translation type="unfinished"></translation>
    </message>
    <message>
        <location filename="../src/file_format_ocad8.cpp" line="121"/>
        <source>OCAD files of version %1 are not supported!</source>
        <translation type="unfinished"></translation>
    </message>
    <message numerus="yes">
        <location filename="../src/file_format_ocad8.cpp" line="145"/>
        <source>%n color separation(s) were skipped, reason: Import disabled.</source>
        <translation type="unfinished">
            <numerusform></numerusform>
            <numerusform></numerusform>
        </translation>
    </message>
    <message>
        <location filename="../src/file_format_ocad8.cpp" line="150"/>
        <source>Could not load the spot color definitions, error: %1</source>
        <translation type="unfinished"></translation>
    </message>
    <message>
        <location filename="../src/file_format_ocad8.cpp" line="210"/>
        <source>Color &quot;Registration black&quot; is imported as a special color.</source>
        <translation type="unfinished"></translation>
    </message>
    <message>
        <location filename="../src/file_format_ocad8.cpp" line="274"/>
        <source>Unable to import symbol &quot;%3&quot; (%1.%2)</source>
        <translation>Kunde inte importera symbol &quot;%3&quot; (%1.%2)</translation>
    </message>
    <message>
        <location filename="../src/file_format_ocad8.cpp" line="287"/>
        <source>OCAD import layer</source>
        <translation>OCAD importlager</translation>
    </message>
    <message>
        <location filename="../src/file_format_ocad8.cpp" line="427"/>
        <source>In dashed line symbol %1, pointed cap lengths for begin and end are different (%2 and %3). Using %4.</source>
        <translation>I  den streckad-linje-symbol %1 är längden för spetsiga linjeslut olika (%2 och %3). Använder %4.</translation>
    </message>
    <message>
        <location filename="../src/file_format_ocad8.cpp" line="444"/>
        <source>In dashed line symbol %1, the end length cannot be imported correctly.</source>
        <translation>I streckad-linje-symbol %1 kan inte slutlängden importeras korrekt.</translation>
    </message>
    <message>
        <location filename="../src/file_format_ocad8.cpp" line="446"/>
        <source>In dashed line symbol %1, the end gap cannot be imported correctly.</source>
        <translation>I streckad-linje-symbol %1 kan inte slut-mellanrumet importeras korrekt.</translation>
    </message>
    <message>
        <location filename="../src/file_format_ocad8.cpp" line="455"/>
        <source>In dashed line symbol %1, main and end length are different (%2 and %3). Using %4.</source>
        <translation>I streckad-linje-symbol %1 är huvud och slutlängden olika (%2 och %3). Använder %4.</translation>
    </message>
    <message>
        <location filename="../src/file_format_ocad8.cpp" line="465"/>
        <source>In dashed line symbol %1, gaps D and E are different (%2 and %3). Using %4.</source>
        <translation>I streckad-linje-symbol %1 är mellanrummen D och E olika (%2 och %3). Använder %4.</translation>
    </message>
    <message>
        <location filename="../src/file_format_ocad8.cpp" line="615"/>
        <source>Line symbol %1: suppressing dash symbol at line ends.</source>
        <translation type="unfinished"></translation>
    </message>
    <message>
        <location filename="../src/file_format_ocad8.cpp" line="753"/>
        <source>During import of text symbol %1: ignoring justified alignment</source>
        <translation>Vid import av textsymbol %1: ignorerar marginaljustering av texten</translation>
    </message>
    <message>
        <location filename="../src/file_format_ocad8.cpp" line="759"/>
        <source>During import of text symbol %1: ignoring custom weight (%2)</source>
        <translation>Vid import av textsymbol %1: ignorerar egen tjocklek (%2)</translation>
    </message>
    <message>
        <location filename="../src/file_format_ocad8.cpp" line="764"/>
        <source>During import of text symbol %1: custom character spacing is set, its implementation does not match OCAD&apos;s behavior yet</source>
        <translation>Vid import av textsymbol %1: eget teckenavstånd inställt, implementationen matchar inte OCADs beteende än</translation>
    </message>
    <message>
        <location filename="../src/file_format_ocad8.cpp" line="769"/>
        <source>During import of text symbol %1: ignoring custom word spacing (%2%)</source>
        <translation>Vid import av textsymbol %1: ignorerar egeninställt ordavstånd (%2%)</translation>
    </message>
    <message>
        <location filename="../src/file_format_ocad8.cpp" line="774"/>
        <source>During import of text symbol %1: ignoring custom indents (%2/%3)</source>
        <translation>Vid import av textsymbol %1: ignorerar egeninställda tabbavstånd (%2/%3)</translation>
    </message>
    <message>
        <location filename="../src/file_format_ocad8.cpp" line="795"/>
        <source>During import of text symbol %1: ignoring text framing (mode %2)</source>
        <translation>Vid import av textsymbol %1: ignorerar textram (läge %2)</translation>
    </message>
    <message>
        <location filename="../src/file_format_ocad8.cpp" line="949"/>
        <source>Unable to load object</source>
        <translation>Kunde inte läsa objekt</translation>
    </message>
    <message>
        <location filename="../src/file_format_ocad8.cpp" line="956"/>
        <source>Unable to import rectangle object</source>
        <translation>Kunde inte importera rektangelobjekt</translation>
    </message>
    <message>
        <location filename="../src/file_format_ocad8.cpp" line="1003"/>
        <source>Not importing text symbol, couldn&apos;t figure out path&apos; (npts=%1): %2</source>
        <translation>Importerar inte textsymbol, kunde inte beräkna bana (npts=%1): %2</translation>
    </message>
    <message>
        <source>Unable to import template: %1</source>
        <translation type="obsolete">Kunde inte importera bakgrundsbild: %1</translation>
    </message>
    <message>
        <location filename="../src/file_format_ocad8.cpp" line="1195"/>
        <location filename="../src/file_format_ocad8.cpp" line="1303"/>
        <source>Unable to import template: background &quot;%1&quot; doesn&apos;t seem to be a raster image</source>
        <translation>kunde inte importera bakgrundsbild: &quot;%1&quot; verkar inte vara en rasterbild</translation>
    </message>
    <message>
        <location filename="../src/file_format_ocad8.cpp" line="1408"/>
        <source>Trying to import a text object with unknown coordinate format</source>
        <translation>Försöker importera textobjekt med okänt koordinatformat</translation>
    </message>
    <message>
        <location filename="../src/file_format_ocad8.cpp" line="1507"/>
        <source>Color id not found: %1, ignoring this color</source>
        <translation>Färg-ID gick inte att hitta: %1, ignorerar denna färg</translation>
    </message>
</context>
<context>
    <name>OcdFileImport</name>
    <message>
        <location filename="../src/fileformats/ocd_file_format.cpp" line="104"/>
        <source>In line symbol %1 &apos;%2&apos;: %3</source>
        <translation>I linjesymbol %1 &apos;%2&apos;: %3</translation>
    </message>
    <message>
        <location filename="../src/fileformats/ocd_file_format.cpp" line="112"/>
        <source>In text symbol %1 &apos;%2&apos;: %3</source>
        <translation>I textsymbol %1 &apos;%2&apos;: %3</translation>
    </message>
    <message>
        <location filename="../src/fileformats/ocd_file_format.cpp" line="313"/>
        <location filename="../src/fileformats/ocd_file_format.cpp" line="326"/>
        <source>Spot color information was ignored.</source>
        <translation>Dekorfärgsinformation ignorerades.</translation>
    </message>
    <message>
        <location filename="../src/fileformats/ocd_file_format.cpp" line="445"/>
        <source>Unable to import symbol %1.%2 &quot;%3&quot;: %4</source>
        <translation>Kan inte importera symbol %1.%2 &quot;%3&quot;: %4</translation>
    </message>
    <message>
        <location filename="../src/fileformats/ocd_file_format.cpp" line="449"/>
        <source>Unsupported type &quot;%1&quot;.</source>
        <translation>Ostödd typ &quot;%1&quot;.</translation>
    </message>
    <message>
        <location filename="../src/fileformats/ocd_file_format.cpp" line="530"/>
        <source>Unable to import template: &quot;%1&quot; is not a supported template type.</source>
        <translation>Kan inte importera bakgrund: &quot;%1&quot; er inte en bakgrunds typ som stödjs.</translation>
    </message>
    <message>
        <location filename="../src/fileformats/ocd_file_format.cpp" line="798"/>
        <source>Unsupported line style &apos;%1&apos;.</source>
        <translation>Linje utseendet &apos;%1&apos; stödjs ej.</translation>
    </message>
    <message>
        <location filename="../src/fileformats/ocd_file_format.cpp" line="810"/>
        <source>Different lengths for pointed caps at begin (%1 mm) and end (%2 mm) are not supported. Using %3 mm.</source>
        <translation type="unfinished"></translation>
    </message>
    <message>
        <location filename="../src/fileformats/ocd_file_format.cpp" line="826"/>
        <source>The dash pattern cannot be imported correctly.</source>
        <translation>Det sträckade mönstret kan inte importeras korrekt.</translation>
    </message>
    <message>
        <location filename="../src/fileformats/ocd_file_format.cpp" line="841"/>
        <location filename="../src/fileformats/ocd_file_format.cpp" line="873"/>
        <source>The dash pattern&apos;s end length (%1 mm) cannot be imported correctly. Using %2 mm.</source>
        <translation type="unfinished"></translation>
    </message>
    <message>
        <location filename="../src/fileformats/ocd_file_format.cpp" line="848"/>
        <location filename="../src/fileformats/ocd_file_format.cpp" line="888"/>
        <source>The dash pattern&apos;s end gap (%1 mm) cannot be imported correctly. Using %2 mm.</source>
        <translation type="unfinished"></translation>
    </message>
    <message>
        <location filename="../src/fileformats/ocd_file_format.cpp" line="932"/>
        <source>Unsupported framing line style &apos;%1&apos;.</source>
        <translation type="unfinished"></translation>
    </message>
    <message>
        <location filename="../src/fileformats/ocd_file_format.cpp" line="1020"/>
        <source>Skipped secondary point symbol.</source>
        <translation type="unfinished"></translation>
    </message>
    <message>
        <location filename="../src/fileformats/ocd_file_format.cpp" line="1055"/>
        <source>Suppressing dash symbol at line ends.</source>
        <translation type="unfinished"></translation>
    </message>
    <message>
        <location filename="../src/fileformats/ocd_file_format.cpp" line="1092"/>
        <source>This symbol cannot be saved as a proper OCD symbol again.</source>
        <translation type="unfinished"></translation>
    </message>
    <message>
        <location filename="../src/fileformats/ocd_file_format.cpp" line="1201"/>
        <location filename="../src/fileformats/ocd_file_format.cpp" line="1290"/>
        <source>Justified alignment is not supported.</source>
        <translation type="unfinished"></translation>
    </message>
    <message>
        <location filename="../src/fileformats/ocd_file_format.cpp" line="1212"/>
        <location filename="../src/fileformats/ocd_file_format.cpp" line="1301"/>
        <source>Vertical alignment &apos;%1&apos; is not supported.</source>
        <translation type="unfinished"></translation>
    </message>
    <message>
        <location filename="../src/fileformats/ocd_file_format.cpp" line="1218"/>
        <location filename="../src/fileformats/ocd_file_format.cpp" line="1307"/>
        <source>Ignoring custom weight (%1).</source>
        <translation type="unfinished"></translation>
    </message>
    <message>
        <location filename="../src/fileformats/ocd_file_format.cpp" line="1222"/>
        <location filename="../src/fileformats/ocd_file_format.cpp" line="1311"/>
        <source>Custom character spacing may be incorrect.</source>
        <translation type="unfinished"></translation>
    </message>
    <message>
        <location filename="../src/fileformats/ocd_file_format.cpp" line="1226"/>
        <location filename="../src/fileformats/ocd_file_format.cpp" line="1315"/>
        <source>Ignoring custom word spacing (%1 %).</source>
        <translation type="unfinished"></translation>
    </message>
    <message>
        <location filename="../src/fileformats/ocd_file_format.cpp" line="1230"/>
        <source>Ignoring custom indents (%1/%2).</source>
        <translation type="unfinished"></translation>
    </message>
    <message>
        <location filename="../src/fileformats/ocd_file_format.cpp" line="1250"/>
        <location filename="../src/fileformats/ocd_file_format.cpp" line="1335"/>
        <source>Ignoring text framing (mode %1).</source>
        <translation type="unfinished"></translation>
    </message>
    <message>
        <location filename="../src/fileformats/ocd_file_format.cpp" line="1341"/>
        <source>Line text symbols are not yet supported. Marking the symbol as hidden.</source>
        <translation type="unfinished"></translation>
    </message>
    <message>
        <location filename="../src/fileformats/ocd_file_format.cpp" line="1529"/>
        <source>Unable to load object</source>
        <translation>Kunde inte ladda objekt</translation>
    </message>
    <message>
        <location filename="../src/fileformats/ocd_file_format.cpp" line="1539"/>
        <source>Unable to import rectangle object</source>
        <translation>Kunde inte importera rektangelobjekt</translation>
    </message>
    <message>
        <location filename="../src/fileformats/ocd_file_format.cpp" line="1580"/>
        <source>Not importing text symbol, couldn&apos;t figure out path&apos; (npts=%1): %2</source>
        <translation>Importerar inte textsymbol, kunde inte beräkna bana (npts=%1): %2</translation>
    </message>
    <message>
        <location filename="../src/fileformats/ocd_file_format.cpp" line="1856"/>
        <source>Trying to import a text object with unknown coordinate format</source>
        <translation>Försöker importera textobjekt med okänt koordinatformat</translation>
    </message>
    <message>
        <location filename="../src/fileformats/ocd_file_format.cpp" line="1877"/>
        <location filename="../src/fileformats/ocd_file_format.cpp" line="1881"/>
        <source>Invalid data.</source>
        <translation>Felaktig data.</translation>
    </message>
    <message>
        <location filename="../src/fileformats/ocd_file_format.cpp" line="1891"/>
        <source>Untested file importer for format: OCD %1</source>
        <translation>Otestad fil-importerare för format: OCD %1</translation>
    </message>
    <message>
        <location filename="../src/fileformats/ocd_file_format.cpp" line="1913"/>
        <source>OCD files of version %1 are not supported!</source>
        <translation>OCD %1 filer stödjs ej!</translation>
    </message>
</context>
<context>
    <name>PaintOnTemplateSelectDialog</name>
    <message>
        <location filename="../src/template_tool_paint.cpp" line="326"/>
        <source>Select template to draw onto</source>
        <translation>Välj bakgrundsbild att rita på</translation>
    </message>
    <message>
        <location filename="../src/template_tool_paint.cpp" line="340"/>
        <source>Cancel</source>
        <translation>Avbryt</translation>
    </message>
    <message>
        <location filename="../src/template_tool_paint.cpp" line="341"/>
        <source>Draw</source>
        <translation>Rita</translation>
    </message>
</context>
<context>
    <name>PaintOnTemplateTool</name>
    <message>
        <source>&lt;b&gt;Left mouse click and drag&lt;/b&gt; to paint, &lt;b&gt;Right mouse click and drag&lt;/b&gt; to erase</source>
        <translation type="obsolete">&lt;b&gt;Tryck ner vänster musknapp och dra&lt;/b&gt; för att rita, &lt;b&gt;tryck ner höger musknapp och dra&lt;/b&gt; för att sudda</translation>
    </message>
    <message>
        <location filename="../src/template_tool_paint.cpp" line="58"/>
        <source>&lt;b&gt;Click and drag&lt;/b&gt;: Paint. &lt;b&gt;Right click and drag&lt;/b&gt;: Erase. </source>
        <translation>&lt;b&gt;Klicka och dra&lt;/b&gt;: Rita. &lt;b&gt;Högerklicka och dra&lt;/b&gt;: ta bort. </translation>
    </message>
    <message>
        <location filename="../src/template_tool_paint.cpp" line="61"/>
        <source>Color selection</source>
        <translation>Välj färg</translation>
    </message>
</context>
<context>
    <name>PanTool</name>
    <message>
        <location filename="../src/tool_pan.cpp" line="72"/>
        <source>&lt;b&gt;Drag&lt;/b&gt;: Move the map. </source>
<<<<<<< HEAD
        <translation type="unfinished">&lt;b&gt;Dra&lt;/b&gt;: Flytta kartan. </translation>
=======
        <translation>&lt;b&gt;Dra&lt;/b&gt;: Flytta kartan. </translation>
>>>>>>> 2cc5c0f1
    </message>
</context>
<context>
    <name>PercentageDelegate</name>
    <message>
        <location filename="../src/util/item_delegates.cpp" line="151"/>
        <location filename="../src/util/item_delegates.cpp" line="158"/>
        <source>%</source>
        <translation></translation>
    </message>
</context>
<context>
    <name>PointSymbolEditorTool</name>
    <message>
        <source>&lt;b&gt;Click&lt;/b&gt; to add a coordinate, &lt;b&gt;Ctrl+Click&lt;/b&gt; to change the selected coordinate</source>
        <translation type="obsolete">&lt;b&gt;Klicka&lt;/b&gt; för att lägga till en koordinat, &lt;b&gt;ctrl+klicka&lt;/b&gt; för att ändra den valda koordinaten</translation>
    </message>
    <message>
        <location filename="../src/symbol_point_editor.cpp" line="967"/>
        <source>&lt;b&gt;Click&lt;/b&gt;: Add a coordinate. &lt;b&gt;%1+Click&lt;/b&gt;: Change the selected coordinate. </source>
        <translation type="unfinished">&lt;b&gt;Klicka&lt;/b&gt; för att lägga till en koordinat, &lt;b&gt;%1+Klicka&lt;/b&gt; för att ändra den valda koordinaten. </translation>
    </message>
</context>
<context>
    <name>PointSymbolEditorWidget</name>
    <message>
        <source>Point editor</source>
        <translation type="obsolete">Punktredigerare</translation>
    </message>
    <message>
        <source>Edit:</source>
        <translation type="obsolete">Redigera:</translation>
    </message>
    <message>
        <source>Elements:</source>
        <translation type="obsolete">Element:</translation>
    </message>
    <message>
        <location filename="../src/symbol_point_editor.cpp" line="59"/>
        <source>Always oriented to north (not rotatable)</source>
        <translation>Alltid riktad mot norr (ej roterbar)</translation>
    </message>
    <message>
        <location filename="../src/symbol_point_editor.cpp" line="62"/>
        <source>Elements</source>
        <translation>Element</translation>
    </message>
    <message>
        <location filename="../src/symbol_point_editor.cpp" line="74"/>
        <location filename="../src/symbol_point_editor.cpp" line="929"/>
        <source>Point</source>
        <translation>Punkt</translation>
    </message>
    <message>
        <location filename="../src/symbol_point_editor.cpp" line="75"/>
        <location filename="../src/symbol_point_editor.cpp" line="931"/>
        <source>Line</source>
        <translation>Linje</translation>
    </message>
    <message>
        <location filename="../src/symbol_point_editor.cpp" line="76"/>
        <location filename="../src/symbol_point_editor.cpp" line="933"/>
        <source>Area</source>
        <translation>Yta</translation>
    </message>
    <message>
        <location filename="../src/symbol_point_editor.cpp" line="79"/>
        <source>Center all elements</source>
        <translation>Centera alla element</translation>
    </message>
    <message>
        <location filename="../src/symbol_point_editor.cpp" line="81"/>
        <source>Current element</source>
        <translation>Valt element</translation>
    </message>
    <message>
        <location filename="../src/symbol_point_editor.cpp" line="87"/>
        <source>Diameter &lt;b&gt;a&lt;/b&gt;:</source>
        <translation></translation>
    </message>
    <message>
        <location filename="../src/symbol_point_editor.cpp" line="88"/>
        <location filename="../src/symbol_point_editor.cpp" line="94"/>
        <location filename="../src/symbol_point_editor.cpp" line="122"/>
        <source>mm</source>
        <translation></translation>
    </message>
    <message>
        <location filename="../src/symbol_point_editor.cpp" line="90"/>
        <source>Inner color:</source>
        <translation>Innerfärg:</translation>
    </message>
    <message>
        <location filename="../src/symbol_point_editor.cpp" line="93"/>
        <source>Outer width &lt;b&gt;b&lt;/b&gt;:</source>
        <translation>Yttre bredd &lt;b&gt;b&lt;/b&gt;:</translation>
    </message>
    <message>
        <location filename="../src/symbol_point_editor.cpp" line="96"/>
        <source>Outer color:</source>
        <translation>Yttre färg:</translation>
    </message>
    <message>
        <location filename="../src/symbol_point_editor.cpp" line="121"/>
        <source>Line width:</source>
        <translation>Linjebredd:</translation>
    </message>
    <message>
        <location filename="../src/symbol_point_editor.cpp" line="124"/>
        <source>Line color:</source>
        <translation>Linjefärg:</translation>
    </message>
    <message>
        <location filename="../src/symbol_point_editor.cpp" line="127"/>
        <source>Line cap:</source>
        <translation>Ände:</translation>
    </message>
    <message>
        <location filename="../src/symbol_point_editor.cpp" line="129"/>
        <source>flat</source>
        <translation>kapad</translation>
    </message>
    <message>
        <location filename="../src/symbol_point_editor.cpp" line="130"/>
        <location filename="../src/symbol_point_editor.cpp" line="137"/>
        <source>round</source>
        <translation>rund</translation>
    </message>
    <message>
        <location filename="../src/symbol_point_editor.cpp" line="131"/>
        <source>square</source>
        <translation>kanting</translation>
    </message>
    <message>
        <location filename="../src/symbol_point_editor.cpp" line="134"/>
        <source>Line join:</source>
        <translation>Linjeanslutning:</translation>
    </message>
    <message>
        <location filename="../src/symbol_point_editor.cpp" line="136"/>
        <source>miter</source>
        <translation>spetsig</translation>
    </message>
    <message>
        <location filename="../src/symbol_point_editor.cpp" line="138"/>
        <source>bevel</source>
        <translation>avfasad</translation>
    </message>
    <message>
        <location filename="../src/symbol_point_editor.cpp" line="140"/>
        <source>Line closed</source>
        <translation>Linje stängd</translation>
    </message>
    <message>
        <location filename="../src/symbol_point_editor.cpp" line="160"/>
        <source>Area color:</source>
        <translation>Ytfärg:</translation>
    </message>
    <message>
        <location filename="../src/symbol_point_editor.cpp" line="173"/>
        <source>Coordinates:</source>
        <translation>Koordinater:</translation>
    </message>
    <message>
        <location filename="../src/symbol_point_editor.cpp" line="178"/>
        <source>X</source>
        <translation></translation>
    </message>
    <message>
        <location filename="../src/symbol_point_editor.cpp" line="178"/>
        <source>Y</source>
        <translation></translation>
    </message>
    <message>
        <location filename="../src/symbol_point_editor.cpp" line="178"/>
        <source>Curve start</source>
        <translation>Start på kurva</translation>
    </message>
    <message>
        <location filename="../src/symbol_point_editor.cpp" line="189"/>
        <source>Center by coordinate average</source>
        <translation>Centrera med medelvärde av koordinaterna</translation>
    </message>
    <message>
        <location filename="../src/symbol_point_editor.cpp" line="371"/>
        <source>[Midpoint]</source>
        <translation>Mittpunkt</translation>
    </message>
    <message>
        <location filename="../src/symbol_point_editor.cpp" line="936"/>
        <source>Unknown</source>
        <translation>Okänd</translation>
    </message>
</context>
<context>
    <name>PointSymbolSettings</name>
    <message>
        <source>Point settings</source>
        <translation type="obsolete">Punktinställningar</translation>
    </message>
    <message>
        <source>Always oriented to north (not rotatable)</source>
        <translation type="obsolete">Pekar alltid mot norr (ej roterbar)</translation>
    </message>
    <message>
        <location filename="../src/symbol_point.cpp" line="436"/>
        <source>Point symbol</source>
        <translation>Punktsymbol</translation>
    </message>
</context>
<context>
    <name>PrintProgressDialog</name>
    <message>
        <location filename="../src/gui/print_progress_dialog.cpp" line="56"/>
        <source>Printing</source>
        <comment>PrintWidget</comment>
        <translation type="unfinished">Skriver ut</translation>
    </message>
    <message>
        <location filename="../src/gui/print_progress_dialog.cpp" line="57"/>
        <source>An error occured during processing.</source>
        <comment>PrintWidget</comment>
        <translation type="unfinished"></translation>
    </message>
</context>
<context>
    <name>PrintTool</name>
    <message>
        <source>&lt;b&gt;Drag&lt;/b&gt; to move the print area</source>
        <translation type="obsolete">&lt;b&gt;Dra&lt;/b&gt; för att flytta utskriftsområdet</translation>
    </message>
    <message>
        <location filename="../src/gui/print_tool.cpp" line="52"/>
        <location filename="../src/gui/print_tool.cpp" line="383"/>
        <source>&lt;b&gt;Drag&lt;/b&gt;: Move the map, the print area or the area&apos;s borders. </source>
        <translation>&lt;b&gt;Dra&lt;/b&gt;: Flytta kartan, utskriftsområdet eller områdets kanter. </translation>
    </message>
    <message>
        <location filename="../src/gui/print_tool.cpp" line="355"/>
        <source>&lt;b&gt;Drag&lt;/b&gt;: Move the print area. </source>
        <translation>&lt;b&gt;Dra&lt;/b&gt;: Flytta utskriftsområdet. </translation>
    </message>
    <message>
        <location filename="../src/gui/print_tool.cpp" line="359"/>
        <source>&lt;b&gt;Drag&lt;/b&gt;: Move the map. </source>
        <translation>&lt;b&gt;Dra&lt;/b&gt;: Flytta kartan. </translation>
    </message>
    <message>
        <location filename="../src/gui/print_tool.cpp" line="364"/>
        <location filename="../src/gui/print_tool.cpp" line="369"/>
        <source>&lt;b&gt;Drag&lt;/b&gt;: Move the print area&apos;s border. </source>
        <translation>&lt;b&gt;Dra&lt;/b&gt;: Flytta utskriftsområdets kanter. </translation>
    </message>
    <message>
        <location filename="../src/gui/print_tool.cpp" line="374"/>
        <location filename="../src/gui/print_tool.cpp" line="379"/>
        <source>&lt;b&gt;Drag&lt;/b&gt;: Move the print area&apos;s borders. </source>
        <translation>&lt;b&gt;Dra&lt;/b&gt;: Flytta utskriftsområdets kanter. </translation>
    </message>
</context>
<context>
    <name>PrintWidget</name>
    <message>
        <source>Printer or exporter:</source>
        <translation type="obsolete">Skrivare eller export:</translation>
    </message>
    <message>
        <source>Export to PDF or PS</source>
        <translation type="vanished">Exportera till PDF eller PS</translation>
    </message>
    <message>
        <source>Export to image</source>
        <translation type="obsolete">Exportera bild</translation>
    </message>
    <message>
        <location filename="../src/gui/print_widget.cpp" line="201"/>
        <source>Show templates</source>
        <translation>Visa bakgrundsbilder</translation>
    </message>
    <message>
        <location filename="../src/gui/print_widget.cpp" line="212"/>
        <source>Show grid</source>
        <translation>Visa rutnät</translation>
    </message>
    <message>
        <location filename="../src/gui/print_widget.cpp" line="125"/>
        <source>Page orientation:</source>
        <translation>Riktning:</translation>
    </message>
    <message>
        <location filename="../src/gui/print_widget.cpp" line="96"/>
        <source>Printer:</source>
        <translation>Skrivare:</translation>
    </message>
    <message>
        <location filename="../src/gui/print_widget.cpp" line="118"/>
        <source>Portrait</source>
        <translation>Stående</translation>
    </message>
    <message>
        <location filename="../src/gui/print_widget.cpp" line="120"/>
        <source>Landscape</source>
        <translation>Liggande</translation>
    </message>
    <message>
        <location filename="../src/gui/print_widget.cpp" line="99"/>
        <source>Page format:</source>
        <translation>Sidformat:</translation>
    </message>
    <message>
        <location filename="../src/gui/print_widget.cpp" line="128"/>
        <source>Copies:</source>
        <translation>Exemplar:</translation>
    </message>
    <message>
        <source>Print area</source>
        <translation type="obsolete">Utskriftsområde</translation>
    </message>
    <message>
        <location filename="../src/gui/print_widget.cpp" line="141"/>
        <source>Left:</source>
        <translation>Vänster:</translation>
    </message>
    <message>
        <location filename="../src/gui/print_widget.cpp" line="144"/>
        <source>Top:</source>
        <translation>Överkant:</translation>
    </message>
    <message>
        <location filename="../src/gui/print_widget.cpp" line="147"/>
        <source>Width:</source>
        <translation>Bredd:</translation>
    </message>
    <message>
        <location filename="../src/gui/print_widget.cpp" line="150"/>
        <source>Height:</source>
        <translation>Höjd:</translation>
    </message>
    <message>
        <source>Center area on map</source>
        <translation type="obsolete">Centrera yta på kartan</translation>
    </message>
    <message>
        <location filename="../src/gui/print_widget.cpp" line="238"/>
        <source>Preview...</source>
        <translation>Förhandsvisa…</translation>
    </message>
    <message>
        <source>Export</source>
        <translation type="obsolete">Exportera</translation>
    </message>
    <message>
        <location filename="../src/gui/print_widget.cpp" line="133"/>
        <source>Single page</source>
        <translation>En sida</translation>
    </message>
    <message>
        <location filename="../src/gui/print_widget.cpp" line="134"/>
        <source>Custom area</source>
        <translation>Egen yta</translation>
    </message>
    <message>
        <location filename="../src/gui/print_widget.cpp" line="135"/>
        <source>Map area:</source>
        <translation>Kartyta:</translation>
    </message>
    <message>
        <location filename="../src/gui/print_widget.cpp" line="137"/>
        <source>Center print area</source>
        <translation>Centrera utskriftområde</translation>
    </message>
    <message>
        <location filename="../src/gui/print_widget.cpp" line="105"/>
        <location filename="../src/gui/print_widget.cpp" line="109"/>
        <location filename="../src/gui/print_widget.cpp" line="140"/>
        <location filename="../src/gui/print_widget.cpp" line="143"/>
        <location filename="../src/gui/print_widget.cpp" line="146"/>
        <location filename="../src/gui/print_widget.cpp" line="149"/>
        <location filename="../src/gui/print_widget.cpp" line="152"/>
        <source>mm</source>
        <translation></translation>
    </message>
    <message>
        <location filename="../src/gui/print_widget.cpp" line="153"/>
        <source>Page overlap:</source>
        <translation>Sidöverlappning</translation>
    </message>
    <message>
        <location filename="../src/gui/print_widget.cpp" line="157"/>
        <source>Options</source>
        <translation>Inställningar</translation>
    </message>
    <message>
        <location filename="../src/gui/print_widget.cpp" line="185"/>
        <source>Resolution:</source>
        <translation>Upplösning:</translation>
    </message>
    <message>
        <location filename="../src/gui/print_widget.cpp" line="187"/>
        <source>Print in different scale:</source>
        <translation>Skriv ut i annan skala:</translation>
    </message>
    <message>
        <location filename="../src/gui/print_widget.cpp" line="208"/>
        <source>Template appearance may differ.</source>
        <translation>Bakgrundsuseendet kan skilja sig åt.</translation>
    </message>
    <message>
        <location filename="../src/gui/print_widget.cpp" line="215"/>
        <source>Simulate overprinting</source>
        <translation type="unfinished"></translation>
    </message>
    <message>
        <location filename="../src/gui/print_widget.cpp" line="240"/>
        <location filename="../src/gui/print_widget.cpp" line="343"/>
        <source>Print</source>
        <translation>Skriv ut</translation>
    </message>
    <message>
        <location filename="../src/gui/print_widget.cpp" line="244"/>
        <source>Export...</source>
        <translation>Exportera...</translation>
    </message>
    <message>
        <location filename="../src/gui/print_widget.cpp" line="348"/>
        <source>PDF export</source>
        <translation></translation>
    </message>
    <message>
        <location filename="../src/gui/print_widget.cpp" line="359"/>
        <source>Image export</source>
        <translation>Bild export</translation>
    </message>
    <message>
        <location filename="../src/gui/print_widget.cpp" line="460"/>
        <source>Save to PDF</source>
        <translation>Spara som PDF</translation>
    </message>
    <message>
        <location filename="../src/gui/print_widget.cpp" line="822"/>
        <location filename="../src/gui/print_widget.cpp" line="862"/>
        <source>dpi</source>
        <translation></translation>
    </message>
    <message>
        <location filename="../src/gui/print_widget.cpp" line="973"/>
        <source>Not supported on Android.</source>
        <translation>Stödjs ej på Android.</translation>
    </message>
    <message>
        <location filename="../src/gui/print_widget.cpp" line="985"/>
        <source>Print Preview Progress</source>
        <translation type="unfinished"></translation>
    </message>
    <message>
        <location filename="../src/gui/print_widget.cpp" line="1002"/>
        <source>Warning</source>
        <translation>Varning</translation>
    </message>
    <message>
        <location filename="../src/gui/print_widget.cpp" line="1002"/>
        <source>A non-standard view mode is activated. Are you sure to print / export the map like this?</source>
        <translation type="unfinished"></translation>
    </message>
    <message>
        <location filename="../src/gui/print_widget.cpp" line="1013"/>
        <source>PNG</source>
        <translation></translation>
    </message>
    <message>
        <location filename="../src/gui/print_widget.cpp" line="1014"/>
        <source>BMP</source>
        <translation></translation>
    </message>
    <message>
        <location filename="../src/gui/print_widget.cpp" line="1015"/>
        <source>TIFF</source>
        <translation></translation>
    </message>
    <message>
        <location filename="../src/gui/print_widget.cpp" line="1016"/>
        <source>JPEG</source>
        <translation></translation>
    </message>
    <message>
        <location filename="../src/gui/print_widget.cpp" line="1020"/>
        <source>PDF</source>
        <translation></translation>
    </message>
    <message>
        <location filename="../src/gui/print_widget.cpp" line="1023"/>
        <source>Export map ...</source>
        <translation>Exportera karta …</translation>
    </message>
    <message>
        <location filename="../src/gui/print_widget.cpp" line="1022"/>
        <source>All files (*.*)</source>
        <translation>Alla filer (*.*)</translation>
    </message>
    <message>
        <location filename="../src/gui/print_widget.cpp" line="1029"/>
        <source>Printing Progress</source>
        <translation>Utskrift pågår</translation>
    </message>
    <message>
        <location filename="../src/gui/print_widget.cpp" line="973"/>
        <location filename="../src/gui/print_widget.cpp" line="1050"/>
        <location filename="../src/gui/print_widget.cpp" line="1062"/>
        <location filename="../src/gui/print_widget.cpp" line="1181"/>
        <source>Error</source>
        <translation>Fel</translation>
    </message>
    <message>
        <location filename="../src/gui/print_widget.cpp" line="164"/>
        <source>Vector
graphics</source>
        <translation>Vektorgrafik</translation>
    </message>
    <message>
        <location filename="../src/gui/print_widget.cpp" line="165"/>
        <source>Raster
graphics</source>
        <translation>Rastergrafik</translation>
    </message>
    <message>
        <location filename="../src/gui/print_widget.cpp" line="166"/>
        <source>Color
separations</source>
        <translation type="unfinished"></translation>
    </message>
    <message>
        <location filename="../src/gui/print_widget.cpp" line="179"/>
        <source>Mode:</source>
        <translation>Läge:</translation>
    </message>
    <message>
        <location filename="../src/gui/print_widget.cpp" line="1050"/>
        <source>Failed to prepare the image. Not enough memory.</source>
        <translation type="unfinished"></translation>
    </message>
    <message>
        <location filename="../src/gui/print_widget.cpp" line="1062"/>
        <source>Failed to save the image. Does the path exist? Do you have sufficient rights?</source>
        <translation>Kunde inte spara bild. Existerar mappen? Har du tillräckliga rättigheter?</translation>
    </message>
    <message>
        <location filename="../src/gui/print_widget.cpp" line="1066"/>
        <location filename="../src/gui/print_widget.cpp" line="1106"/>
        <source>Exported successfully to %1</source>
        <translation>Exporterad till %1</translation>
    </message>
    <message>
        <location filename="../src/gui/print_widget.cpp" line="1090"/>
        <source>Canceled.</source>
        <translation>Avbruten.</translation>
    </message>
    <message>
        <location filename="../src/gui/print_widget.cpp" line="1095"/>
        <location filename="../src/gui/print_widget.cpp" line="1112"/>
        <source>Printing</source>
        <translation>Skriver ut</translation>
    </message>
    <message>
        <location filename="../src/gui/print_widget.cpp" line="1096"/>
        <source>The print job could not be stopped.</source>
        <translation>Utskriften kunde inte stoppas.</translation>
    </message>
    <message>
        <location filename="../src/gui/print_widget.cpp" line="1102"/>
        <source>Successfully created print job</source>
        <translation>Utskriftsjobb skapat</translation>
    </message>
    <message>
        <location filename="../src/gui/print_widget.cpp" line="1113"/>
        <source>An error occured during processing.</source>
        <translation type="unfinished"></translation>
    </message>
    <message>
        <location filename="../src/gui/print_widget.cpp" line="1165"/>
        <location filename="../src/gui/print_widget.cpp" line="1173"/>
        <source>Unknown</source>
        <comment>Paper size</comment>
        <translation>Okänd</translation>
    </message>
    <message>
        <location filename="../src/gui/print_widget.cpp" line="1181"/>
        <source>The map area is empty. Output canceled.</source>
        <translation>Kartområdet är tomt.</translation>
    </message>
    <message>
        <source>Custom</source>
        <translation type="obsolete">Egen</translation>
    </message>
    <message>
        <source>Unknown</source>
        <translation type="obsolete">Okänd</translation>
    </message>
    <message>
        <source>The map is empty, there is nothing to print!</source>
        <translation type="obsolete">Kartan är tom, det finns inget att skriva ut!</translation>
    </message>
</context>
<context>
    <name>ProjectedCRSSelector</name>
    <message>
        <source>&amp;Coordinate reference system:</source>
<<<<<<< HEAD
        <translation type="obsolete">&amp;Referenssystem:</translation>
=======
        <translation>&amp;Koordinatsystem:</translation>
>>>>>>> 2cc5c0f1
    </message>
</context>
<context>
    <name>QDialogButtonBox</name>
    <message>
        <location filename="../src/gui/text_browser_dialog.cpp" line="64"/>
        <source>&amp;Close</source>
        <translation>&amp;Stäng</translation>
    </message>
</context>
<context>
    <name>QFile</name>
    <message>
        <source>Error</source>
        <translation type="obsolete">Fel</translation>
    </message>
    <message>
        <source>Failed to locate the help files.</source>
        <translation type="obsolete">Kunde inte hitta hjälpfilerna.</translation>
    </message>
</context>
<context>
    <name>QFileDialog</name>
    <message>
        <location filename="../src/gui/text_browser_dialog.cpp" line="59"/>
        <source>Back</source>
        <translation>Tillbaka</translation>
    </message>
</context>
<context>
    <name>QObject</name>
    <message>
        <source>Cannot open file:
%1
for reading.</source>
        <translation type="obsolete">Kan inte öppna fil:
%1
för läsning.</translation>
    </message>
    <message>
        <source>Problem while opening file:
%1

Invalid file format version.</source>
        <translation type="obsolete">Ett problem uppstod vid öppning av filen
%1

Inkorrekt filformatsversion.</translation>
    </message>
    <message>
        <source>Problem while opening file:
%1

Unsupported file format version. Please use an older program version to load and update the file.</source>
        <translation type="obsolete">Ett problem uppstod vid öppning av filen
%1

Filformatsversionen stöds inte. Använd en äldre version av programmet för att öppna och uppdatera filen.</translation>
    </message>
    <message>
        <source>Problem while opening file:
%1

File format version too high. Please update to a newer program version to load this file.</source>
        <translation type="obsolete">Ett problem uppstod vid öppning av filen
%1

Filformatsversionen är för hög. Använd en nyare version av programmet för att öppna filen.</translation>
    </message>
    <message>
        <source>Invalid file format version.</source>
        <translation type="obsolete">Felaktig filformatsversion.</translation>
    </message>
    <message>
        <source>Unsupported file format version. Please use an older program version to load and update the stream-&gt;</source>
        <translation type="obsolete">Filformatet stöds ej. Använden en äldre version för att läsa och uppdatera strömmen-&gt;</translation>
    </message>
    <message>
        <source>File format version too high. Please update to a newer program version to load this stream-&gt;</source>
        <translation type="obsolete">Filversionen för hög. Använd en nyare programversion för att läsa denn ström-&gt;</translation>
    </message>
    <message>
        <source>The geographic coordinate reference system of the map was &quot;%1&quot;. This CRS is not supported. Using &quot;%2&quot;.</source>
        <translation type="obsolete">Det geografiska koordinatreferenssystemet för kartan var&quot;%1&quot;. Detta system stöds inte. Använder &quot;%2&quot;.</translation>
    </message>
    <message>
        <source>Error while loading a symbol with type %2.</source>
        <translation type="obsolete">Fel vid läsning av en symbol av typ %2.</translation>
    </message>
    <message>
        <source>Error while loading a symbol.</source>
        <translation type="obsolete">Fel vid läsning av en symbol.</translation>
    </message>
    <message>
        <source>Error while loading undo steps.</source>
        <translation type="obsolete">Fel vid läsning av ångra-steg.</translation>
    </message>
    <message>
        <source>Error while reading layer count.</source>
        <translation type="obsolete">Fel vid läsning av lagerantal.</translation>
    </message>
    <message>
        <source>Error while loading layer %2.</source>
        <translation type="obsolete">Fel vid läsning av lager %2.</translation>
    </message>
    <message>
        <source>Problem while opening file:
%1

Error while loading a symbol with type %2.</source>
        <translation type="obsolete">Ett problem uppstod vid öppning av filen
%1

Fel vid läsning av symbol av typ %2.</translation>
    </message>
    <message>
        <source>Problem while opening file:
%1

Error while loading a symbol.</source>
        <translation type="obsolete">Ett problem uppstod vid öppning av filen
%1

Fel vid läsning av en symbol.</translation>
    </message>
    <message>
        <source>Problem while opening file:
%1

Error while loading undo steps.</source>
        <translation type="obsolete">Ett problem uppstod vid öppning av filen
%1

Fel vid läsning av ångra-stegen.</translation>
    </message>
    <message>
        <source>Problem while opening file:
%1

Error while reading layer count.</source>
        <translation type="obsolete">Ett problem uppstod vid öppning av filen
%1

Fel vid läsning av lagerantalet.</translation>
    </message>
    <message>
        <source>Problem while opening file:
%1

Error while loading layer %2.</source>
        <translation type="obsolete">Ett problem uppstod vid öppning av filen
%1

Fel vid läsning av lager %2.</translation>
    </message>
    <message>
        <source>default</source>
        <translation type="obsolete">förvalt</translation>
    </message>
    <message>
        <source>Cannot open file:
%1
for writing.</source>
        <translation type="obsolete">Kan inte öppna fil
%1
for skrivning.</translation>
    </message>
    <message>
        <source>Could not open file: libocad returned %1</source>
        <translation type="obsolete">Kunde inte öppna filen: libocad säger %1</translation>
    </message>
    <message>
        <source>OCAD files of version %1 cannot be loaded!</source>
        <translation type="obsolete">OCAD-filer av version %1 kan inte öppnas!</translation>
    </message>
    <message>
        <source>Unable to import symbol &quot;%3&quot; (%1.%2)</source>
        <translation type="obsolete">Kunde inte importera symbol &quot;%3&quot; (%1.%2)</translation>
    </message>
    <message>
        <source>OCAD import layer</source>
        <translation type="obsolete">OCAD importlager</translation>
    </message>
    <message>
        <source>In dashed line symbol %1, pointed cap lengths for begin and end are different (%2 and %3). Using %4.</source>
        <translation type="obsolete">I streckad-linje-symbolen %1 är längden för spetsiga linjeslut olika (%2 och %3). Använder %4.</translation>
    </message>
    <message>
        <source>In dashed line symbol %1, the end length cannot be imported correctly.</source>
        <translation type="obsolete">I streckad-linje-symbolen %1 kan inte slutlängden importeras korrekt.</translation>
    </message>
    <message>
        <source>In dashed line symbol %1, the end gap cannot be imported correctly.</source>
        <translation type="obsolete">I streckad-linje-symbolen %1 kan inte slut-mellanrumet importeras korrekt.</translation>
    </message>
    <message>
        <source>In dashed line symbol %1, main and end length are different (%2 and %3). Using %4.</source>
        <translation type="obsolete">I streckad-linje-symbolen %1 är huvud och slutlängden olika (%2 och %3). Använder %4.</translation>
    </message>
    <message>
        <source>In dashed line symbol %1, gaps D and E are different (%2 and %3). Using %4.</source>
        <translation type="obsolete">I streckad-linje-symbolen %1 är mellanrummet D och E olika (%2 och %3). Använder %4.</translation>
    </message>
    <message>
        <source>In symbol %1, left and right borders are different colors (%2 and %3). Using %4.</source>
        <translation type="obsolete">I symbolen %1 har vänster och höger kantlinje olika färger (%2 och %3). Använder %4.</translation>
    </message>
    <message>
        <source>In symbol %1, left and right borders are different width (%2 and %3). Using %4.</source>
        <translation type="obsolete">I symbolen %1 har vänster och höger kantlinje olika bredd (%2 och %3). Använder %4.</translation>
    </message>
    <message>
        <source>In line symbol %1, ignoring that only the left border line should be dashed</source>
        <translation type="obsolete">I linjesymbolen %1, ignorerar att bara vänster kantlinje ska vara streckad</translation>
    </message>
    <message>
        <source>Dash symbol</source>
        <translation type="obsolete">Strecksymbol</translation>
    </message>
    <message>
        <source>Start symbol</source>
        <translation type="obsolete">Startsymbol</translation>
    </message>
    <message>
        <source>In symbol %1, ignoring framing line.</source>
        <translation type="obsolete">I symbol %1, ignorerar ramlinje.</translation>
    </message>
    <message>
        <source>During import of text symbol %1: ignoring justified alignment</source>
        <translation type="obsolete">Vid import av textsymbol %1: ignorerar marginaljustering av texten</translation>
    </message>
    <message>
        <source>During import of text symbol %1: ignoring custom weight (%2)</source>
        <translation type="obsolete">Vid import av textsymbol %1: ignorerar egen tjocklek (%2)</translation>
    </message>
    <message>
        <source>During import of text symbol %1: custom character spacing is set, its implementation does not match OCAD&apos;s behavior yet</source>
        <translation type="obsolete">Vid import av textsymbol %1: eget teckenavstånd inställt, implementationen matchar inte OCADs beteende än</translation>
    </message>
    <message>
        <source>During import of text symbol %1: ignoring custom word spacing (%2%)</source>
        <translation type="obsolete">Vid import av textsymbol %1: ignorerar egeninställt ordavstånd (%2%)</translation>
    </message>
    <message>
        <source>During import of text symbol %1: ignoring custom indents (%2/%3)</source>
        <translation type="obsolete">Vid import av textsymbol %1: ignorerar egeninställda tabbavstånd (%2/%3)</translation>
    </message>
    <message>
        <source>During import of text symbol %1: ignoring text framing (mode %2)</source>
        <translation type="obsolete">Vid import av textsymbol %1: ignorerar textram (läge %2)</translation>
    </message>
    <message>
        <source>Unable to load object</source>
        <translation type="obsolete">Kunde inte ladda objekt</translation>
    </message>
    <message>
        <source>Unable to import rectangle object</source>
        <translation type="obsolete">Kunde inte läsa rektangelobjekt</translation>
    </message>
    <message>
        <source>Color id not found: %1, ignoring this color</source>
        <translation type="obsolete">Färg-ID gick inte att hitta: %1, ignorerar denna färg</translation>
    </message>
    <message>
        <source>The map contains more than 256 colors which is not supported by ocd version 8.</source>
        <translation type="obsolete">Kartan innehåller fler än 256 färger vilket inte stöds av ocd version 8.</translation>
    </message>
    <message>
        <source>Could not create new file: libocad returned %1</source>
        <translation type="obsolete">Kunde inte skapa ny fil: libocad svarade %1</translation>
    </message>
    <message>
        <source>Unable to export template: file type of &quot;%1&quot; is not supported yet</source>
        <translation type="obsolete">Kunde inte exportera mall: filtypen &quot;%1&quot; stöds inte än</translation>
    </message>
    <message>
        <source>In line symbol &quot;%1&quot;, cannot represent cap/join combination.</source>
        <translation type="obsolete">I linjesymbolen &quot;%1&quot;, kan inte visa slut/anslutnings-kombination.</translation>
    </message>
    <message>
        <source>In line symbol &quot;%1&quot;, neglecting the dash grouping.</source>
        <translation type="obsolete">I linjesymbolen &quot;%1&quot;, ignorerar streck-grupperingen.</translation>
    </message>
    <message>
        <source>In line symbol &quot;%1&quot;, the number of dashes in a group has been reduced to 2.</source>
        <translation type="obsolete">I linjesymbolen &quot;%1&quot;, antalet streck i en grupp har minskats till 2.</translation>
    </message>
    <message>
        <source>In area symbol &quot;%1&quot;, skipping a fill pattern.</source>
        <translation type="obsolete">I ytsymbolen &quot;%1&quot;, hoppar över ett fyllnadsmönster.</translation>
    </message>
    <message>
        <source>In area symbol &quot;%1&quot;, assuming a &quot;shifted rows&quot; point pattern. This might be correct as well as incorrect.</source>
        <translation type="obsolete">I ytsymbolen &quot;%1&quot;, antar ett &quot;bytta rader&quot;-mönster. Det här kan vara rätt eller fel.</translation>
    </message>
    <message>
        <source>In text symbol %1: custom character spacing is set, its implementation does not match OCAD&apos;s behavior yet</source>
        <translation type="obsolete">I textsymbolen %1: eget symbolutrymme är satt, implementationen matchar inte OCAD:s beteende än</translation>
    </message>
    <message>
        <source>In text symbol %1: ignoring underlining</source>
        <translation type="obsolete">I textsymbolen %1: ignorerar understreck</translation>
    </message>
    <message>
        <source>In text symbol %1: ignoring kerning</source>
        <translation type="obsolete">I textsybolen %1: ignorerar kerning</translation>
    </message>
    <message>
        <source>String truncated (truncation marked with three &apos;|&apos;): %1</source>
        <translation type="obsolete">Sträng trunkerad (trunkering märkt med tre &apos;|&apos;) %1</translation>
    </message>
    <message>
        <source>Not importing text symbol, couldn&apos;t figure out path&apos; (npts=%1): %2</source>
        <translation type="obsolete">Importerar inte textsymbol, kunde inte beräkna bana (npts=%1): %2</translation>
    </message>
    <message>
        <source>Unable to import template: %1</source>
        <translation type="obsolete">Kunde inte importera bakgrundsbild: %1</translation>
    </message>
    <message>
        <source>Ignoring template of type: %1 (%2)</source>
        <translation type="obsolete">Ignorerar bakgrundsbild av typen: %1 (%2)</translation>
    </message>
    <message>
        <source>Unable to import template: background &quot;%1&quot; doesn&apos;t seem to be a raster image</source>
        <translation type="obsolete">kunde inte importera bakgrundsbild: &quot;%1&quot; verkar inte vara en rasterbild</translation>
    </message>
    <message>
        <source>Trying to import a text object with unknown coordinate format</source>
        <translation type="obsolete">Försöker importera textobjekt med okänt koordinatformat</translation>
    </message>
    <message>
        <source>OCAD Versions 7, 8</source>
        <translation type="obsolete">OCAD Versioner 7, 8</translation>
    </message>
    <message>
        <source>Error reading</source>
        <translation type="obsolete">Fel vid läsning</translation>
    </message>
    <message>
        <source>There was an error reading the DXF file %1:

%1</source>
        <translation type="obsolete">Ett fel uppstod vid läsning av DXF-filen %1:

%1</translation>
    </message>
    <message>
        <source>Question</source>
        <translation type="obsolete">Fråga</translation>
    </message>
    <message>
        <source>Are the coordinates in the DXF file in degrees?</source>
        <translation type="obsolete">Är koordinaterna i DXF-filen i grader?</translation>
    </message>
    <message>
        <source>Scale value</source>
        <translation type="obsolete">Skalvärde</translation>
    </message>
    <message>
        <source>Choose a value to scale latitude coordinates by. A value of 1 does nothing, over one scales up and under one scales down.</source>
        <translation type="obsolete">Välj ett värde för att skala latitudkoordinater. Värdet 1 gör ingenting, över 1 skalar upp och under 1 skalar ner.</translation>
    </message>
    <message>
        <source>Choose a value to scale longitude coordinates by. A value of 1 does nothing, over one scales up and under one scales down.</source>
        <translation type="obsolete">Välj ett värde för att skala longitudkoordinater. Värdet 1 gör ingenting, över 1 skalar upp och under 1 skalar ner.</translation>
    </message>
    <message>
        <source>The OSM file has version %1.
The minimum supported version is %2.</source>
        <translation type="obsolete">OSM-filen är av version %1.
Lägsta versionen som stöds är %2.</translation>
    </message>
    <message>
        <source>The OSM file has version %1.
The maximum supported version is %2.</source>
        <translation type="obsolete">OSM-filen är av version %1.
Högsta versionen som stöds är %2.</translation>
    </message>
    <message>
        <source>Problems</source>
        <translation type="obsolete">Problem</translation>
    </message>
    <message>
        <source>%1 nodes could not be processed correctly.</source>
        <translation type="obsolete">%1 nod kunde inte bearbetas korrekt.</translation>
    </message>
    <message>
        <source>Object selection</source>
        <translation type="obsolete">Objektval</translation>
    </message>
    <message>
        <source>No objects were selected because there are no objects with the selected symbol(s)</source>
        <translation type="obsolete">Inga objekt valdes eftersom det inte finns några objekt med den valda symbolen</translation>
    </message>
    <message>
        <source>Error</source>
        <translation type="obsolete">Fel</translation>
    </message>
    <message>
        <source>Unification failed.</source>
        <translation type="obsolete">Förening misslyckades.</translation>
    </message>
    <message>
        <source>Intersection failed.</source>
        <translation type="obsolete">Delning misslyckades.</translation>
    </message>
    <message>
        <source>Difference failed.</source>
        <translation type="obsolete">Differens misslyckades.</translation>
    </message>
    <message>
        <source>XOr failed.</source>
        <translation type="obsolete">XOr misslyckades.</translation>
    </message>
    <message>
        <source>Mid symbol</source>
        <translation type="obsolete">Mittsymbol</translation>
    </message>
    <message>
        <source>End symbol</source>
        <translation type="obsolete">Slutsymbol</translation>
    </message>
    <message>
        <source>OpenOrienteering Mapper XML (export only)</source>
        <translation type="obsolete">OpenOrienteering Mapper XML (endast export)</translation>
    </message>
</context>
<context>
    <name>ReopenTemplateDialog</name>
    <message>
        <location filename="../src/template_dialog_reopen.cpp" line="35"/>
        <source>Reopen template</source>
        <translation>Återöppna bakgrundsbild</translation>
    </message>
    <message>
        <location filename="../src/template_dialog_reopen.cpp" line="37"/>
        <source>Drag items from the left list to the desired spot in the right list to reload them.</source>
        <translation type="unfinished"></translation>
    </message>
    <message>
        <location filename="../src/template_dialog_reopen.cpp" line="39"/>
        <source>Closed templates:</source>
        <translation>Stängda bakgrundsbilder:</translation>
    </message>
    <message>
        <location filename="../src/template_dialog_reopen.cpp" line="42"/>
        <source>Clear list</source>
        <translation>Töm listan</translation>
    </message>
    <message>
        <location filename="../src/template_dialog_reopen.cpp" line="45"/>
        <source>Active templates:</source>
        <translation>Aktiva bakgrundsbilder</translation>
    </message>
    <message>
        <location filename="../src/template_dialog_reopen.cpp" line="54"/>
        <source>- Map -</source>
        <translation>- Karta -</translation>
    </message>
</context>
<context>
    <name>ReplaceSymbolSetDialog</name>
    <message>
        <location filename="../src/symbol_dialog_replace.cpp" line="44"/>
        <source>Replace symbol set</source>
        <translation>Ersätt symboluppsättning</translation>
    </message>
    <message>
        <location filename="../src/symbol_dialog_replace.cpp" line="46"/>
        <source>Configure how the symbols should be replaced, and which.</source>
        <translation>Konfigurera hur symboler ska ersättas.</translation>
    </message>
    <message>
        <location filename="../src/symbol_dialog_replace.cpp" line="48"/>
        <source>Import all new symbols, even if not used as replacement</source>
        <translation>Importera alla nya symboler även om de inte används som ersättning för en redan existerande symbol</translation>
    </message>
    <message>
        <location filename="../src/symbol_dialog_replace.cpp" line="50"/>
        <source>Delete original symbols which are unused after the replacement</source>
        <translation>Ta bort de ursprungliga symbolerna som inte längre används efter ersättningen.</translation>
    </message>
    <message>
        <location filename="../src/symbol_dialog_replace.cpp" line="52"/>
        <source>Delete unused colors after the replacement</source>
        <translation>Radera oanvända färger efter ersättningen</translation>
    </message>
    <message>
        <location filename="../src/symbol_dialog_replace.cpp" line="55"/>
        <source>Symbol mapping:</source>
        <translation type="unfinished"></translation>
    </message>
    <message>
        <location filename="../src/symbol_dialog_replace.cpp" line="56"/>
        <source>Keep the symbols&apos; hidden / protected states of the old symbol set</source>
        <translation type="unfinished"></translation>
    </message>
    <message>
        <location filename="../src/symbol_dialog_replace.cpp" line="58"/>
        <source>Match replacement symbols by symbol number</source>
        <translation type="unfinished"></translation>
    </message>
    <message>
        <location filename="../src/symbol_dialog_replace.cpp" line="64"/>
        <source>Original</source>
        <translation></translation>
    </message>
    <message>
        <location filename="../src/symbol_dialog_replace.cpp" line="64"/>
        <source>Replacement</source>
        <translation>Ersättning</translation>
    </message>
    <message>
        <location filename="../src/symbol_dialog_replace.cpp" line="295"/>
        <source>- None -</source>
        <translation>- Inga -</translation>
    </message>
    <message>
        <location filename="../src/symbol_dialog_replace.cpp" line="327"/>
        <source>Choose map file to load symbols from</source>
        <translation>Välj kartfil att hämta symboler ifrån</translation>
    </message>
    <message>
        <location filename="../src/symbol_dialog_replace.cpp" line="335"/>
        <source>Error</source>
        <translation>Fel</translation>
    </message>
    <message>
        <location filename="../src/symbol_dialog_replace.cpp" line="335"/>
        <source>Cannot load map file, aborting.</source>
        <translation>Kan inte öppna kartfil, avbryter.</translation>
    </message>
    <message>
        <location filename="../src/symbol_dialog_replace.cpp" line="341"/>
        <source>Warning</source>
        <translation>Varning</translation>
    </message>
    <message>
        <location filename="../src/symbol_dialog_replace.cpp" line="342"/>
        <source>The chosen symbol set has a scale of 1:%1, while the map scale is 1:%2. Do you really want to choose this set?</source>
        <translation>De valda symbolerna har en skala av !:%1, medans kartskalan är 1:%2. Vill du verkligen använda dessa symboler?</translation>
    </message>
</context>
<context>
    <name>RotateMapDialog</name>
    <message>
        <location filename="../src/map_dialog_rotate.cpp" line="36"/>
        <source>Rotate map</source>
        <translation>Rotera karta</translation>
    </message>
    <message>
        <location filename="../src/map_dialog_rotate.cpp" line="44"/>
        <source>Angle (counter-clockwise):</source>
        <translation>Grader(motsols):</translation>
    </message>
    <message>
        <location filename="../src/map_dialog_rotate.cpp" line="42"/>
        <source>°</source>
        <translation></translation>
    </message>
    <message>
        <location filename="../src/map_dialog_rotate.cpp" line="40"/>
        <source>Rotation parameters</source>
        <translation>Rotationsparametrar</translation>
    </message>
    <message>
        <location filename="../src/map_dialog_rotate.cpp" line="46"/>
        <source>Rotate around:</source>
        <translation>Rotera runt:</translation>
    </message>
    <message>
        <location filename="../src/map_dialog_rotate.cpp" line="48"/>
        <source>Map coordinate system origin</source>
        <comment>Rotation center point</comment>
        <translation>Rotationscentrums koordinater</translation>
    </message>
    <message>
        <location filename="../src/map_dialog_rotate.cpp" line="52"/>
        <source>Georeferencing reference point</source>
        <comment>Rotation center point</comment>
        <translation>Georefererat rotationscentrum</translation>
    </message>
    <message>
        <location filename="../src/map_dialog_rotate.cpp" line="57"/>
        <source>Other point,</source>
        <comment>Rotation center point</comment>
        <translation>Annan rotationscentrums punkt</translation>
    </message>
    <message>
        <location filename="../src/map_dialog_rotate.cpp" line="58"/>
        <location filename="../src/map_dialog_rotate.cpp" line="59"/>
        <source>mm</source>
        <translation></translation>
    </message>
    <message>
        <location filename="../src/map_dialog_rotate.cpp" line="62"/>
        <source>X:</source>
        <comment>x coordinate</comment>
        <translation></translation>
    </message>
    <message>
        <location filename="../src/map_dialog_rotate.cpp" line="64"/>
        <source>Y:</source>
        <comment>y coordinate</comment>
        <translation></translation>
    </message>
    <message>
        <location filename="../src/map_dialog_rotate.cpp" line="70"/>
        <source>Options</source>
        <translation>Inställningar</translation>
    </message>
    <message>
        <location filename="../src/map_dialog_rotate.cpp" line="72"/>
        <source>Adjust georeferencing reference point</source>
        <translation type="unfinished"></translation>
    </message>
    <message>
        <location filename="../src/map_dialog_rotate.cpp" line="79"/>
        <source>Adjust georeferencing declination</source>
        <translation type="unfinished"></translation>
    </message>
    <message>
        <location filename="../src/map_dialog_rotate.cpp" line="86"/>
        <source>Rotate non-georeferenced templates</source>
        <translation type="unfinished"></translation>
    </message>
</context>
<context>
    <name>RotatePatternTool</name>
    <message>
        <location filename="../src/tool_rotate_pattern.cpp" line="157"/>
        <source>&lt;b&gt;Angle:&lt;/b&gt; %1° </source>
        <translation>&lt;b&gt;Vinkel:&lt;/b&gt; %1° </translation>
    </message>
    <message>
        <location filename="../src/tool_rotate_pattern.cpp" line="158"/>
        <source>&lt;b&gt;%1&lt;/b&gt;: Fixed angles. </source>
        <translation>&lt;b&gt;%1&lt;/b&gt;: Fasta vinklar. </translation>
    </message>
    <message>
        <location filename="../src/tool_rotate_pattern.cpp" line="162"/>
        <source>&lt;b&gt;Drag&lt;/b&gt;: Set the direction of area fill patterns or point objects. </source>
        <translation type="unfinished"></translation>
    </message>
</context>
<context>
    <name>RotateTool</name>
    <message>
        <source>&lt;b&gt;Click&lt;/b&gt; to set the rotation center</source>
        <translation type="obsolete">&lt;b&gt;Klicka&lt;/b&gt; för att ställa in rotationspunkten</translation>
    </message>
    <message>
        <source>&lt;b&gt;Click&lt;/b&gt; to set the rotation center, &lt;b&gt;drag&lt;/b&gt; to rotate the selected object(s)</source>
        <translation type="obsolete">&lt;b&gt;Klicka&lt;/b&gt; för att ställa in rotationspunkten, &lt;b&gt;dra&lt;/b&gt; för att rotera de valda objekten</translation>
    </message>
    <message>
        <location filename="../src/tool_rotate.cpp" line="185"/>
        <source>&lt;b&gt;Rotation:&lt;/b&gt; %1° </source>
        <translation></translation>
    </message>
    <message>
        <location filename="../src/tool_rotate.cpp" line="186"/>
        <source>&lt;b&gt;%1&lt;/b&gt;: Fixed angles. </source>
        <translation>&lt;b&gt;%1&lt;/b&gt;: Fasta vinklar. </translation>
    </message>
    <message>
        <location filename="../src/tool_rotate.cpp" line="190"/>
        <location filename="../src/tool_rotate.cpp" line="194"/>
        <source>&lt;b&gt;Click&lt;/b&gt;: Set the center of rotation. </source>
        <translation>&lt;b&gt;Klicka&lt;/b&gt;: Sätt rotationscentrum. </translation>
    </message>
    <message>
        <location filename="../src/tool_rotate.cpp" line="195"/>
        <source>&lt;b&gt;Drag&lt;/b&gt;: Rotate the selected objects. </source>
        <translation>&lt;b&gt;Dra&lt;/b&gt;: Rotera valda objekt. </translation>
    </message>
</context>
<context>
    <name>ScaleMapDialog</name>
    <message>
        <location filename="../src/map_dialog_scale.cpp" line="36"/>
        <source>Change map scale</source>
        <translation>Ändra kartskala</translation>
    </message>
    <message>
        <location filename="../src/map_dialog_scale.cpp" line="40"/>
        <source>Scaling parameters</source>
        <translation>Skalningsparametrar</translation>
    </message>
    <message>
        <location filename="../src/map_dialog_scale.cpp" line="44"/>
        <source>New scale:  1 :</source>
        <translation>Ny skala:  1 :</translation>
    </message>
    <message>
        <location filename="../src/map_dialog_scale.cpp" line="46"/>
        <source>Scaling center:</source>
        <translation>Skalningscentrum:</translation>
    </message>
    <message>
        <location filename="../src/map_dialog_scale.cpp" line="48"/>
        <source>Map coordinate system origin</source>
        <comment>Scaling center point</comment>
<<<<<<< HEAD
        <translation type="unfinished">Rotationscentrums koordinater</translation>
=======
        <translation>Kartkoordinats centrum</translation>
>>>>>>> 2cc5c0f1
    </message>
    <message>
        <location filename="../src/map_dialog_scale.cpp" line="52"/>
        <source>Georeferencing reference point</source>
        <comment>Scaling center point</comment>
        <translation type="unfinished">Georefererat rotationscentrum</translation>
    </message>
    <message>
        <location filename="../src/map_dialog_scale.cpp" line="57"/>
        <source>Other point,</source>
        <comment>Scaling center point</comment>
        <translation>Annan punkt,</translation>
    </message>
    <message>
        <location filename="../src/map_dialog_scale.cpp" line="58"/>
        <location filename="../src/map_dialog_scale.cpp" line="59"/>
        <source>mm</source>
        <translation></translation>
    </message>
    <message>
        <location filename="../src/map_dialog_scale.cpp" line="62"/>
        <source>X:</source>
        <comment>x coordinate</comment>
        <translation></translation>
    </message>
    <message>
        <location filename="../src/map_dialog_scale.cpp" line="64"/>
        <source>Y:</source>
        <comment>y coordinate</comment>
        <translation></translation>
    </message>
    <message>
        <location filename="../src/map_dialog_scale.cpp" line="69"/>
        <source>Options</source>
        <translation>Inställningar</translation>
    </message>
    <message>
        <location filename="../src/map_dialog_scale.cpp" line="71"/>
        <source>Scale symbol sizes</source>
        <translation>Skala om symbolstorlekar</translation>
    </message>
    <message>
        <location filename="../src/map_dialog_scale.cpp" line="78"/>
        <source>Scale map object positions</source>
        <translation>Skala om kartobjektens positioner</translation>
    </message>
    <message>
        <location filename="../src/map_dialog_scale.cpp" line="85"/>
        <source>Adjust georeferencing reference point</source>
        <translation type="unfinished"></translation>
    </message>
    <message>
        <location filename="../src/map_dialog_scale.cpp" line="92"/>
        <source>Scale non-georeferenced templates</source>
        <translation>Skala icke georefererade bakgrunder</translation>
    </message>
    <message>
        <source>Cancel</source>
        <translation type="obsolete">Avbryt</translation>
    </message>
    <message>
        <source>Adjust</source>
        <translation type="obsolete">Justera</translation>
    </message>
</context>
<context>
    <name>ScaleTool</name>
    <message>
        <location filename="../src/tool_scale.cpp" line="200"/>
        <source>&lt;b&gt;Scaling:&lt;/b&gt; %1%</source>
        <translation>&lt;b&gt;Skalering:&lt;/b&gt; %1%</translation>
    </message>
    <message>
        <location filename="../src/tool_scale.cpp" line="202"/>
        <location filename="../src/tool_scale.cpp" line="204"/>
        <source>&lt;b&gt;Click&lt;/b&gt;: Set the scaling center. </source>
        <translation>&lt;b&gt;Klicka&lt;/b&gt;: Placera centrum för skalering. </translation>
    </message>
    <message>
        <location filename="../src/tool_scale.cpp" line="205"/>
        <source>&lt;b&gt;Drag&lt;/b&gt;: Scale the selected objects. </source>
        <translation>&lt;b&gt;Drag&lt;/b&gt;: Skala valda objekt. </translation>
    </message>
    <message>
        <source>&lt;b&gt;Click&lt;/b&gt; to set the scaling center</source>
        <translation type="obsolete">&lt;b&gt;Klicka&lt;/b&gt; för att sätta mittpunkt för skalering</translation>
    </message>
    <message>
        <source>&lt;b&gt;Click&lt;/b&gt; to set the scaling center, &lt;b&gt;drag&lt;/b&gt; to scale the selected object(s)</source>
        <translation type="obsolete">&lt;b&gt;Klicka&lt;/b&gt; för att sätta mittpunkt för skalering, &lt;b&gt;dra&lt;/b&gt; för att skalera de valda objekten</translation>
    </message>
</context>
<context>
    <name>SelectCRSDialog</name>
    <message>
        <location filename="../src/gui/select_crs_dialog.cpp" line="54"/>
        <source>Select coordinate reference system</source>
        <translation type="unfinished"></translation>
    </message>
    <message>
<<<<<<< HEAD
        <location filename="../src/gui/select_crs_dialog.cpp" line="62"/>
        <source>Same as map</source>
        <translation type="unfinished"></translation>
=======
        <location filename="../src/gui/georeferencing_dialog.cpp" line="968"/>
        <source>Same as map&apos;s</source>
        <translation>Samma som kartans</translation>
>>>>>>> 2cc5c0f1
    </message>
    <message>
        <location filename="../src/gui/select_crs_dialog.cpp" line="68"/>
        <source>Local</source>
        <translation>Lokal</translation>
    </message>
    <message>
        <location filename="../src/gui/select_crs_dialog.cpp" line="73"/>
        <source>Geographic coordinates (WGS84)</source>
        <translation>Koordinater (WGS84)</translation>
    </message>
    <message>
        <source>From list</source>
        <translation type="vanished">Från lista</translation>
    </message>
    <message>
        <source>From specification</source>
        <translation type="vanished">Från specifikation</translation>
    </message>
    <message>
        <source>(local)</source>
        <translation type="vanished">(lokal)</translation>
    </message>
    <message>
        <source>CRS Specification:</source>
        <translation type="vanished">CRS Specifikation:</translation>
    </message>
    <message>
        <location filename="../src/gui/select_crs_dialog.cpp" line="85"/>
        <source>Status:</source>
        <translation></translation>
    </message>
    <message>
        <location filename="../src/gui/select_crs_dialog.cpp" line="130"/>
        <source>valid</source>
        <translation>giltig</translation>
    </message>
</context>
<context>
    <name>SettingsDialog</name>
    <message>
        <location filename="../src/gui/settings_dialog.cpp" line="52"/>
        <source>Settings</source>
        <translation>Inställningar</translation>
    </message>
</context>
<context>
    <name>SymbolDropDown</name>
    <message>
        <location filename="../src/gui/widgets/symbol_dropdown.cpp" line="45"/>
        <source>- none -</source>
        <translation>- ingen -</translation>
    </message>
</context>
<context>
    <name>SymbolDropDownDelegate</name>
    <message>
        <location filename="../src/gui/widgets/symbol_dropdown.cpp" line="144"/>
        <source>- None -</source>
        <translation>- ingen -</translation>
    </message>
</context>
<context>
    <name>SymbolPropertiesWidget</name>
    <message>
        <location filename="../src/symbol_properties_widget.cpp" line="40"/>
        <source>Number:</source>
        <translation>Nummer:</translation>
    </message>
    <message>
        <location filename="../src/symbol_properties_widget.cpp" line="48"/>
        <source>Name:</source>
        <translation>Namn:</translation>
    </message>
    <message>
        <location filename="../src/symbol_properties_widget.cpp" line="50"/>
        <source>Description:</source>
        <translation>Beskrivning:</translation>
    </message>
    <message>
        <location filename="../src/symbol_properties_widget.cpp" line="52"/>
        <source>Helper symbol (not shown in finished map)</source>
        <translation>Hjälpsymbol (visas inte i den färdiga kartan)</translation>
    </message>
    <message>
        <location filename="../src/symbol_properties_widget.cpp" line="87"/>
        <source>General</source>
        <translation>Allmänt</translation>
    </message>
</context>
<context>
    <name>SymbolRenderWidget</name>
    <message>
        <location filename="../src/gui/widgets/symbol_render_widget.cpp" line="223"/>
        <source>For symbols with description, press F1 while the tooltip is visible to show it</source>
        <translation>För symboler med beskrivning, tryck F1 medans inforutan är synlig för att visa den</translation>
    </message>
    <message>
        <location filename="../src/gui/widgets/symbol_render_widget.cpp" line="227"/>
        <source>New symbol</source>
        <translation>Ny symbol</translation>
    </message>
    <message>
        <location filename="../src/gui/widgets/symbol_render_widget.cpp" line="229"/>
        <source>Point</source>
        <translation>Punkt</translation>
    </message>
    <message>
        <location filename="../src/gui/widgets/symbol_render_widget.cpp" line="230"/>
        <source>Line</source>
        <translation>Linje</translation>
    </message>
    <message>
        <location filename="../src/gui/widgets/symbol_render_widget.cpp" line="231"/>
        <source>Area</source>
        <translation>Yta</translation>
    </message>
    <message>
        <location filename="../src/gui/widgets/symbol_render_widget.cpp" line="232"/>
        <source>Text</source>
        <translation>Text</translation>
    </message>
    <message>
        <location filename="../src/gui/widgets/symbol_render_widget.cpp" line="233"/>
        <source>Combined</source>
        <translation>Kombinerad</translation>
    </message>
    <message>
        <location filename="../src/gui/widgets/symbol_render_widget.cpp" line="236"/>
        <source>Edit</source>
        <translation>Redigera</translation>
    </message>
    <message>
        <location filename="../src/gui/widgets/symbol_render_widget.cpp" line="237"/>
        <source>Duplicate</source>
        <translation>Duplicera</translation>
    </message>
    <message>
        <location filename="../src/gui/widgets/symbol_render_widget.cpp" line="238"/>
        <source>Delete</source>
        <translation>Ta bort</translation>
    </message>
    <message>
        <location filename="../src/gui/widgets/symbol_render_widget.cpp" line="239"/>
        <source>Scale...</source>
        <translation>Skala…</translation>
    </message>
    <message>
        <location filename="../src/gui/widgets/symbol_render_widget.cpp" line="241"/>
        <source>Copy</source>
        <translation>Kopiera</translation>
    </message>
    <message>
        <location filename="../src/gui/widgets/symbol_render_widget.cpp" line="242"/>
        <source>Paste</source>
        <translation>Klistra in</translation>
    </message>
    <message>
        <location filename="../src/gui/widgets/symbol_render_widget.cpp" line="244"/>
        <source>Switch symbol of selected object(s)</source>
        <translation>Byt symbol på valda objekt</translation>
    </message>
    <message>
        <location filename="../src/gui/widgets/symbol_render_widget.cpp" line="245"/>
        <source>Fill / Create border for selected object(s)</source>
        <translation>Fyll / skapa kantlinje för valda objekt</translation>
    </message>
    <message>
        <location filename="../src/gui/widgets/symbol_render_widget.cpp" line="257"/>
        <source>Select symbols</source>
        <translation>Välj symboler</translation>
    </message>
    <message>
        <source>All</source>
        <translation type="obsolete">Alla</translation>
    </message>
    <message>
        <source>Unused</source>
        <translation type="obsolete">Oanvända</translation>
    </message>
    <message>
        <location filename="../src/gui/widgets/symbol_render_widget.cpp" line="961"/>
        <location filename="../src/gui/widgets/symbol_render_widget.cpp" line="976"/>
        <location filename="../src/gui/widgets/symbol_render_widget.cpp" line="989"/>
        <source>Error</source>
        <translation>Fel</translation>
    </message>
    <message>
        <location filename="../src/gui/widgets/symbol_render_widget.cpp" line="961"/>
        <location filename="../src/gui/widgets/symbol_render_widget.cpp" line="989"/>
        <source>An internal error occurred, sorry!</source>
        <translation>Ett internt fel uppstod, ursäkta!</translation>
    </message>
    <message>
        <location filename="../src/gui/widgets/symbol_render_widget.cpp" line="976"/>
        <source>There are no symbols in clipboard which could be pasted!</source>
        <translation>Det finns inga symboler i klippbordet att klistra in!</translation>
    </message>
    <message>
        <location filename="../src/gui/widgets/symbol_render_widget.cpp" line="1145"/>
        <source>Select all objects with this symbol</source>
        <translation>Välj alla objekt med denna symbol</translation>
    </message>
    <message>
        <location filename="../src/gui/widgets/symbol_render_widget.cpp" line="1147"/>
        <source>Remove all objects with this symbol from selection</source>
        <translation type="unfinished"></translation>
    </message>
    <message>
        <location filename="../src/gui/widgets/symbol_render_widget.cpp" line="1148"/>
        <source>Hide objects with this symbol</source>
        <translation>Dölj objekt med denna symbol</translation>
    </message>
    <message>
        <location filename="../src/gui/widgets/symbol_render_widget.cpp" line="1149"/>
        <source>Protect objects with this symbol</source>
        <translation>Skydda objekt med denna symbol</translation>
    </message>
    <message>
        <location filename="../src/gui/widgets/symbol_render_widget.cpp" line="1154"/>
        <source>Add all objects with selected symbols to selection</source>
        <translation type="unfinished"></translation>
    </message>
    <message>
        <location filename="../src/gui/widgets/symbol_render_widget.cpp" line="1155"/>
        <source>Remove all objects with selected symbols from selection</source>
        <translation>Tabort alla objekt med den/de valda symbolerna</translation>
    </message>
    <message>
        <location filename="../src/gui/widgets/symbol_render_widget.cpp" line="1156"/>
        <source>Hide objects with selected symbols</source>
        <translation>Dölj objekt med valda symboler</translation>
    </message>
    <message>
        <location filename="../src/gui/widgets/symbol_render_widget.cpp" line="1157"/>
        <source>Protect objects with selected symbols</source>
        <translation>Skydda objekt med valda symboler</translation>
    </message>
    <message>
        <location filename="../src/gui/widgets/symbol_render_widget.cpp" line="258"/>
        <source>Select all</source>
        <translation>Välj alla</translation>
    </message>
    <message>
        <location filename="../src/gui/widgets/symbol_render_widget.cpp" line="218"/>
        <source>F1</source>
        <comment>Shortcut for displaying the symbol&apos;s description</comment>
        <translation></translation>
    </message>
    <message>
        <location filename="../src/gui/widgets/symbol_render_widget.cpp" line="259"/>
        <source>Select unused</source>
        <translation>Välj oanvända</translation>
    </message>
    <message>
        <location filename="../src/gui/widgets/symbol_render_widget.cpp" line="261"/>
        <source>Invert selection</source>
        <translation>Invertera markering</translation>
    </message>
    <message>
        <location filename="../src/gui/widgets/symbol_render_widget.cpp" line="264"/>
        <source>Sort symbols</source>
        <translation>Sortera symboler</translation>
    </message>
    <message>
        <location filename="../src/gui/widgets/symbol_render_widget.cpp" line="265"/>
        <source>Sort by number</source>
        <translation>Sortera på nummer</translation>
    </message>
    <message>
        <location filename="../src/gui/widgets/symbol_render_widget.cpp" line="266"/>
        <source>Sort by primary color</source>
        <translation>Sortera efter primärfärg</translation>
    </message>
    <message>
        <location filename="../src/gui/widgets/symbol_render_widget.cpp" line="267"/>
        <source>Sort by primary color priority</source>
        <translation type="unfinished"></translation>
    </message>
    <message>
        <source>Scale symbol %1</source>
        <translation type="obsolete">Skalera symbol %1</translation>
    </message>
    <message>
        <location filename="../src/gui/widgets/symbol_render_widget.cpp" line="892"/>
        <source>Scale to percentage:</source>
        <translation>Skalera till procenttal:</translation>
    </message>
    <message>
        <location filename="../src/gui/widgets/symbol_render_widget.cpp" line="892"/>
        <source>Scale symbol(s)</source>
        <translation>Skala symbol(er)</translation>
    </message>
    <message>
        <location filename="../src/gui/widgets/symbol_render_widget.cpp" line="923"/>
        <source>Confirmation</source>
        <translation>Bekräftelse</translation>
    </message>
    <message>
        <location filename="../src/gui/widgets/symbol_render_widget.cpp" line="923"/>
        <source>The map contains objects with the symbol &quot;%1&quot;. Deleting it will delete those objects and clear the undo history! Do you really want to do that?</source>
        <translation>Kartan innehåller objekt med symbolen &quot;%1&quot;. Tar du bort den kommer objekten tas bort och ångra-historiken kommer rensas! Vill du verkligen göra det?</translation>
    </message>
    <message>
        <location filename="../src/gui/widgets/symbol_render_widget.cpp" line="1146"/>
        <source>Add all objects with this symbol to selection</source>
        <translation>Välj alla objekt med denna symbol</translation>
    </message>
    <message>
        <location filename="../src/gui/widgets/symbol_render_widget.cpp" line="1153"/>
        <source>Select all objects with selected symbols</source>
        <translation>Välj alla objekt med valda symboler</translation>
    </message>
</context>
<context>
    <name>SymbolSettingDialog</name>
    <message>
        <source>General</source>
        <translation type="obsolete">Allmänt</translation>
    </message>
    <message>
        <source>Number:</source>
        <translation type="obsolete">Nummer:</translation>
    </message>
    <message>
        <source>Name:</source>
        <translation type="obsolete">Namn:</translation>
    </message>
    <message>
        <source>Description:</source>
        <translation type="obsolete">Beskrivning:</translation>
    </message>
    <message>
        <source>Helper symbol (not shown in finished map)</source>
        <translation type="obsolete">Hjälpsymbol (syns inte i den färdiga kartan)</translation>
    </message>
    <message>
        <source>Cancel</source>
        <translation type="obsolete">Avbryt</translation>
    </message>
    <message>
        <location filename="../src/symbol_setting_dialog.cpp" line="61"/>
        <source>Symbol settings</source>
        <translation>Symbolinställningar</translation>
    </message>
    <message>
        <location filename="../src/symbol_setting_dialog.cpp" line="104"/>
        <source>&lt;b&gt;Template:&lt;/b&gt; </source>
        <translation>&lt;b&gt;Bakgrundsbild:&lt;/b&gt; </translation>
    </message>
    <message>
        <location filename="../src/symbol_setting_dialog.cpp" line="105"/>
        <source>(none)</source>
        <translation>(ingen)</translation>
    </message>
    <message>
        <location filename="../src/symbol_setting_dialog.cpp" line="106"/>
        <source>Open...</source>
        <translation>Öppna…</translation>
    </message>
    <message>
        <location filename="../src/symbol_setting_dialog.cpp" line="109"/>
        <source>Center template...</source>
        <translation>Centrera bakgrundsbild…</translation>
    </message>
    <message>
        <location filename="../src/symbol_setting_dialog.cpp" line="114"/>
        <source>bounding box on origin</source>
        <translation>begränsningsruta på utgångspunkten</translation>
    </message>
    <message>
        <location filename="../src/symbol_setting_dialog.cpp" line="115"/>
        <source>center of gravity on origin</source>
        <translation>gravitationscentrum på utgångspunkten</translation>
    </message>
    <message>
        <location filename="../src/symbol_setting_dialog.cpp" line="234"/>
        <source>Select background color</source>
        <translation>Välj bakgrundsfärg</translation>
    </message>
    <message>
        <location filename="../src/symbol_setting_dialog.cpp" line="419"/>
        <source>The quick brown fox
takes the routechoice
to jump over the lazy dog
1234567890</source>
        <translation></translation>
    </message>
    <message>
        <source>Start symbol</source>
        <translation type="obsolete">Startsymbol</translation>
    </message>
    <message>
        <source>Mid symbol</source>
        <translation type="obsolete">Mittsymbol</translation>
    </message>
    <message>
        <source>End symbol</source>
        <translation type="obsolete">Slutsymbol</translation>
    </message>
    <message>
        <source>Dash symbol</source>
        <translation type="obsolete">Strecksymbol</translation>
    </message>
    <message>
        <source>Symbol settings - Please enter a symbol name!</source>
        <translation type="obsolete">Symbolinställningar - fyll i ett symbolnamn!</translation>
    </message>
    <message>
        <source>Symbol settings for %1</source>
        <translation type="obsolete">Symbolinställningar för %1</translation>
    </message>
</context>
<context>
    <name>SymbolToolTip</name>
    <message>
        <location filename="../src/gui/widgets/symbol_tooltip.cpp" line="164"/>
        <source>No description!</source>
        <translation>Ingen beskrivning!</translation>
    </message>
</context>
<context>
    <name>TagsDialog</name>
    <message>
        <source>Close</source>
        <translation type="obsolete">Stäng</translation>
    </message>
</context>
<context>
    <name>TagsWidget</name>
    <message>
        <location filename="../src/gui/widgets/tags_widget.cpp" line="53"/>
        <source>Key</source>
        <translation>Nyckel</translation>
    </message>
    <message>
        <location filename="../src/gui/widgets/tags_widget.cpp" line="53"/>
        <source>Value</source>
        <translation>Värde</translation>
    </message>
    <message>
        <location filename="../src/gui/widgets/tags_widget.cpp" line="63"/>
        <source>Help</source>
        <translation>Hjälp</translation>
    </message>
    <message>
        <location filename="../src/gui/widgets/tags_widget.cpp" line="233"/>
        <source>Key exists</source>
        <translation>Nyckel existerar</translation>
    </message>
    <message>
        <location filename="../src/gui/widgets/tags_widget.cpp" line="234"/>
        <source>The key &quot;%1&quot; already exists and must not be used twice.</source>
        <translation>Nyckeln &quot;%1&quot; existerar redan.</translation>
    </message>
</context>
<context>
    <name>Template</name>
    <message>
        <location filename="../src/template.cpp" line="366"/>
        <source>Find the moved template file</source>
        <translation>Sök upp den flyttade bakgrundsbilden</translation>
    </message>
    <message>
        <location filename="../src/template.cpp" line="368"/>
        <source>All files (*.*)</source>
        <translation>Alla filer (*.*)</translation>
    </message>
    <message>
        <location filename="../src/template.cpp" line="383"/>
        <source>Error</source>
        <translation>Fel</translation>
    </message>
    <message>
        <location filename="../src/template.cpp" line="477"/>
        <source>No such file.</source>
        <translation>Ingen sådan fil.</translation>
    </message>
    <message>
        <location filename="../src/template.cpp" line="495"/>
        <source>Is the format of the file correct for this template type?</source>
        <translation>Är filens format korrekt för denna bakgrundstyp?</translation>
    </message>
    <message>
        <source>Cannot change the template to this file! Is the format of the file correct for this template type?</source>
        <translation type="obsolete">Kan inte ändra bakgrundsbilden till denna fil! Är filformatet korrekt för denna typ av bakgrundsbild?</translation>
    </message>
</context>
<context>
    <name>TemplateAdjustActivity</name>
    <message>
        <location filename="../src/template_adjust.cpp" line="63"/>
        <source>Template adjustment</source>
        <translation>Bakgrundsjustering</translation>
    </message>
    <message>
        <location filename="../src/template_adjust.cpp" line="140"/>
        <source>Error</source>
        <translation>Fel</translation>
    </message>
    <message>
        <location filename="../src/template_adjust.cpp" line="140"/>
        <source>Failed to calculate adjustment!</source>
        <translation>Kunde inte beräkna justering!</translation>
    </message>
</context>
<context>
    <name>TemplateAdjustAddTool</name>
    <message>
        <source>&lt;b&gt;Click&lt;/b&gt; to set the template position of the pass point</source>
        <translation type="obsolete">&lt;b&gt;Klicka&lt;/b&gt; för att sätta kalibreringspunktens position på bakgrundsbilden</translation>
    </message>
    <message>
        <source>&lt;b&gt;Click&lt;/b&gt; to set the map position of the pass point, &lt;b&gt;Esc&lt;/b&gt; to abort</source>
        <translation type="obsolete">&lt;b&gt;Klicka&lt;/b&gt; för att sätta kalibreringspunktens position på kartan, &lt;b&gt;Esc&lt;/b&gt; för att avbryta</translation>
    </message>
    <message>
        <location filename="../src/template_adjust.cpp" line="568"/>
        <source>&lt;b&gt;Click&lt;/b&gt;: Set the template position of the pass point. </source>
        <translation type="unfinished"></translation>
    </message>
    <message>
        <location filename="../src/template_adjust.cpp" line="593"/>
        <source>&lt;b&gt;Click&lt;/b&gt;: Set the map position of the pass point. </source>
        <translation type="unfinished"></translation>
    </message>
</context>
<context>
    <name>TemplateAdjustDeleteTool</name>
    <message>
        <source>&lt;b&gt;Click&lt;/b&gt; to delete pass points</source>
        <translation type="obsolete">&lt;b&gt;Klicka&lt;/b&gt; för att ta bort kalibreringspunkt</translation>
    </message>
    <message>
        <location filename="../src/template_adjust.cpp" line="802"/>
        <source>&lt;b&gt;Click&lt;/b&gt;: Delete pass points. </source>
        <translation type="unfinished"></translation>
    </message>
</context>
<context>
    <name>TemplateAdjustMoveTool</name>
    <message>
        <source>&lt;b&gt;Drag&lt;/b&gt; to move pass points</source>
        <translation type="obsolete">&lt;b&gt;Dra&lt;/b&gt; för att flytta kalibreringspunkt</translation>
    </message>
    <message>
        <location filename="../src/template_adjust.cpp" line="677"/>
        <source>&lt;b&gt;Drag&lt;/b&gt;: Move pass points. </source>
        <translation type="unfinished"></translation>
    </message>
</context>
<context>
    <name>TemplateAdjustWidget</name>
    <message>
        <location filename="../src/template_adjust.cpp" line="189"/>
        <source>Pass points:</source>
        <translation>Kalibreringspunkter:</translation>
    </message>
    <message>
        <location filename="../src/template_adjust.cpp" line="191"/>
        <source>New</source>
        <translation>Ny</translation>
    </message>
    <message>
        <location filename="../src/template_adjust.cpp" line="195"/>
        <source>Move</source>
        <translation>Flytta</translation>
    </message>
    <message>
        <location filename="../src/template_adjust.cpp" line="199"/>
        <source>Delete</source>
        <translation>Ta bort</translation>
    </message>
    <message>
        <location filename="../src/template_adjust.cpp" line="206"/>
        <source>Template X</source>
        <translation>Bakgrundsbild X</translation>
    </message>
    <message>
        <location filename="../src/template_adjust.cpp" line="206"/>
        <source>Template Y</source>
        <translation>Bakgrundsbild Y</translation>
    </message>
    <message>
        <location filename="../src/template_adjust.cpp" line="206"/>
        <source>Map X</source>
        <translation>Karta X</translation>
    </message>
    <message>
        <location filename="../src/template_adjust.cpp" line="206"/>
        <source>Map Y</source>
        <translation>Karta Y</translation>
    </message>
    <message>
        <location filename="../src/template_adjust.cpp" line="206"/>
        <source>Error</source>
        <translation>Fel</translation>
    </message>
    <message>
        <location filename="../src/template_adjust.cpp" line="217"/>
        <source>Apply pass points</source>
        <translation>Applicera kalibreringspunkter</translation>
    </message>
    <message>
        <location filename="../src/template_adjust.cpp" line="219"/>
        <source>Help</source>
        <translation>Hjälp</translation>
    </message>
    <message>
        <location filename="../src/template_adjust.cpp" line="220"/>
        <source>Apply &amp;&amp; clear all</source>
        <translation>Applicera &amp;&amp; rensa alla</translation>
    </message>
    <message>
        <location filename="../src/template_adjust.cpp" line="221"/>
        <source>Clear all</source>
        <translation>Rensa alla</translation>
    </message>
</context>
<context>
    <name>TemplateGPS</name>
    <message>
        <source>Error</source>
        <translation type="obsolete">Fel</translation>
    </message>
    <message>
        <source>The path is empty, there is nothing to import!</source>
        <translation type="obsolete">Sökvägen är tom, det finns inget att importera!</translation>
    </message>
    <message>
        <source>Question</source>
        <translation type="obsolete">Fråga</translation>
    </message>
    <message>
        <source>Should the waypoints be imported as a line going through all points?</source>
        <translation type="obsolete">Ska waypointsen importeras som en linje som går genom alla punkter?</translation>
    </message>
</context>
<context>
    <name>TemplateImage</name>
    <message>
        <location filename="../src/template_image.cpp" line="116"/>
        <source>Not enough free memory (image size: %1x%2 pixels)</source>
        <translation>Inte tillräckligt mycket tillgängligt minne (bild storlek: %1x%2 pixlar)</translation>
    </message>
    <message>
        <location filename="../src/template_image.cpp" line="156"/>
        <source>Warning</source>
        <translation>Varning</translation>
    </message>
    <message>
        <location filename="../src/template_image.cpp" line="156"/>
        <source>Loading a GIF image template.
Saving GIF files is not supported. This means that drawings on this template won&apos;t be saved!
If you do not intend to draw on this template however, that is no problem.</source>
        <translation>Öppnar en GIF-bakgrundsbild.
Stöd för att spara GIF-filer finns inte. Det du ritar på denna bakgrundsbild kommer inte att sparas!
Tänker du inte rita på bakgrundsbilden är det inget problem.</translation>
    </message>
    <message>
        <location filename="../src/template_image.cpp" line="198"/>
        <source>Select the coordinate reference system of the coordinates in the world file</source>
        <translation>Välj koordinatsystemet som används i World filen</translation>
    </message>
</context>
<context>
    <name>TemplateImageOpenDialog</name>
    <message>
        <source>Open image template</source>
        <translation type="obsolete">Öppna bakgrundsbild</translation>
    </message>
    <message>
        <location filename="../src/template_image.cpp" line="582"/>
        <source>Opening %1</source>
        <translation>Öppnar %1</translation>
    </message>
    <message>
        <location filename="../src/template_image.cpp" line="584"/>
        <source>Image size:</source>
        <translation>Bildens storlek:</translation>
    </message>
    <message>
        <location filename="../src/template_image.cpp" line="587"/>
        <source>Specify how to position or scale the image:</source>
        <translation type="unfinished"></translation>
    </message>
    <message>
        <location filename="../src/template_image.cpp" line="597"/>
        <source>World file</source>
        <translation>World fil</translation>
    </message>
    <message>
        <location filename="../src/template_image.cpp" line="599"/>
        <source>GeoTiff</source>
        <translation></translation>
    </message>
    <message>
        <location filename="../src/template_image.cpp" line="601"/>
        <source>no georeferencing information</source>
        <translation>Ingen georefererings-information</translation>
    </message>
    <message>
        <location filename="../src/template_image.cpp" line="603"/>
        <source>Georeferenced</source>
        <translation>Georefrenserad</translation>
    </message>
    <message>
        <location filename="../src/template_image.cpp" line="607"/>
        <source>Meters per pixel:</source>
        <translation>Meter per pixel:</translation>
    </message>
    <message>
        <location filename="../src/template_image.cpp" line="611"/>
        <source>Scanned with</source>
        <translation>Scannad med</translation>
    </message>
    <message>
        <location filename="../src/template_image.cpp" line="614"/>
        <source>dpi</source>
        <translation></translation>
    </message>
    <message>
        <location filename="../src/template_image.cpp" line="616"/>
        <source>Template scale:  1 :</source>
        <translation>Bakgrundsskala:  1:</translation>
    </message>
    <message>
        <source>Different template scale 1 :</source>
        <translation type="obsolete">Annan skala för bakgrundsbild 1 :</translation>
    </message>
    <message>
        <location filename="../src/template_image.cpp" line="642"/>
        <source>Cancel</source>
        <translation>Avbryt</translation>
    </message>
    <message>
        <location filename="../src/template_image.cpp" line="643"/>
        <source>Open</source>
        <translation>Öppna</translation>
    </message>
</context>
<context>
    <name>TemplateMoveTool</name>
    <message>
        <location filename="../src/template_tool_move.cpp" line="36"/>
        <source>&lt;b&gt;Drag&lt;/b&gt; to move the current template</source>
        <translation>&lt;b&gt;Dra&lt;/b&gt; för att flytta aktuell bakgrund</translation>
    </message>
</context>
<context>
    <name>TemplatePositionDockWidget</name>
    <message>
        <location filename="../src/template_position_dock_widget.cpp" line="37"/>
        <source>Positioning</source>
        <translation>Positionering</translation>
    </message>
    <message>
        <location filename="../src/template_position_dock_widget.cpp" line="41"/>
        <source>X:</source>
        <translation></translation>
    </message>
    <message>
        <location filename="../src/template_position_dock_widget.cpp" line="44"/>
        <source>Y:</source>
        <translation></translation>
    </message>
    <message>
        <location filename="../src/template_position_dock_widget.cpp" line="47"/>
        <source>X-Scale:</source>
        <translation>X-skala:</translation>
    </message>
    <message>
        <location filename="../src/template_position_dock_widget.cpp" line="50"/>
        <source>Y-Scale:</source>
        <translation>Y-skala:</translation>
    </message>
    <message>
        <location filename="../src/template_position_dock_widget.cpp" line="53"/>
        <source>Rotation:</source>
        <translation></translation>
    </message>
</context>
<context>
    <name>TemplateTrack</name>
    <message>
        <location filename="../src/template_track.cpp" line="139"/>
        <source>Select the coordinate reference system of the track coordinates</source>
        <translation>Välj koordinatsystemet som används i spåret.</translation>
    </message>
    <message>
        <location filename="../src/template_track.cpp" line="157"/>
        <source>Opening track ...</source>
        <translation>Öppnar spår ...</translation>
    </message>
    <message>
        <location filename="../src/template_track.cpp" line="158"/>
        <source>Load the track in georeferenced or non-georeferenced mode?</source>
        <translation>Läs in spåret som georefererat eller icke-georefererat?</translation>
    </message>
    <message>
        <location filename="../src/template_track.cpp" line="160"/>
        <source>Positions the track according to the map&apos;s georeferencing settings.</source>
        <translation type="unfinished"></translation>
    </message>
    <message>
        <location filename="../src/template_track.cpp" line="162"/>
        <source>These are not configured yet, so they will be shown as the next step.</source>
        <translation type="unfinished"></translation>
    </message>
    <message>
        <location filename="../src/template_track.cpp" line="163"/>
        <source>Georeferenced</source>
        <translation>Georefrenserad</translation>
    </message>
    <message>
        <location filename="../src/template_track.cpp" line="164"/>
        <source>Non-georeferenced</source>
        <translation>Icke georefrenserad</translation>
    </message>
    <message>
        <location filename="../src/template_track.cpp" line="164"/>
        <source>Projects the track using an orthographic projection with center at the track&apos;s coordinate average. Allows adjustment of the transformation and setting the map georeferencing using the adjusted track position.</source>
        <translation type="unfinished"></translation>
    </message>
    <message>
        <location filename="../src/template_track.cpp" line="391"/>
        <location filename="../src/gps_track.cpp" line="501"/>
        <location filename="../src/gps_track.cpp" line="510"/>
        <location filename="../src/gps_track.cpp" line="515"/>
        <source>Error</source>
        <translation>Fel</translation>
    </message>
    <message>
        <location filename="../src/template_track.cpp" line="391"/>
        <source>The path is empty, there is nothing to import!</source>
        <translation>Sökvägen är tom, det finns inget att importera!</translation>
    </message>
    <message>
        <location filename="../src/template_track.cpp" line="404"/>
        <source>Question</source>
        <translation>Fråga</translation>
    </message>
    <message>
        <location filename="../src/template_track.cpp" line="404"/>
        <source>Should the waypoints be imported as a line going through all points?</source>
        <translation>Ska waypointsen importeras som en linje som går genom alla punkter?</translation>
    </message>
    <message>
        <location filename="../src/template_track.cpp" line="471"/>
        <source>Import problems</source>
        <translation>Import problem</translation>
    </message>
    <message numerus="yes">
        <location filename="../src/template_track.cpp" line="472"/>
        <source>%n path object(s) could not be imported (reason: missing coordinates).</source>
        <translation type="unfinished">
            <numerusform></numerusform>
            <numerusform></numerusform>
        </translation>
    </message>
    <message>
        <location filename="../src/gps_track.cpp" line="423"/>
        <source>Error reading</source>
        <translation>Fel vid läsning</translation>
    </message>
    <message>
        <source>There was an error reading the DXF file %1:

%1</source>
        <translation type="obsolete">Ett fel uppstod vid läsning av DXF-filen %1:

%1</translation>
    </message>
    <message>
        <location filename="../src/gps_track.cpp" line="423"/>
        <source>There was an error reading the DXF file %1:

%2</source>
        <translation>Ett fel uppstod vid läsning av DXF-filen %2:

%2 {1:?}</translation>
    </message>
    <message>
        <location filename="../src/gps_track.cpp" line="501"/>
        <source>%1:
Not an OSM file.</source>
        <translation>%1: ingen OSM fil.</translation>
    </message>
    <message>
        <location filename="../src/gps_track.cpp" line="510"/>
        <source>The OSM file has version %1.
The minimum supported version is %2.</source>
        <translation>OSM-filen är av version %1.
Lägsta versionen som stöds är %2.</translation>
    </message>
    <message>
        <location filename="../src/gps_track.cpp" line="515"/>
        <source>The OSM file has version %1.
The maximum supported version is %2.</source>
        <translation>OSM-filen är av version %1.
Högsta versionen som stöds är %2.</translation>
    </message>
    <message>
        <location filename="../src/gps_track.cpp" line="614"/>
        <source>Problems</source>
        <translation>Problem</translation>
    </message>
    <message>
        <location filename="../src/gps_track.cpp" line="614"/>
        <source>%1 nodes could not be processed correctly.</source>
        <translation>%1 nod kunde inte bearbetas korrekt.</translation>
    </message>
</context>
<context>
    <name>TemplateWidget</name>
    <message>
        <location filename="../src/template_dock_widget.cpp" line="119"/>
        <source>Show</source>
        <translation>Visa</translation>
    </message>
    <message>
        <location filename="../src/template_dock_widget.cpp" line="112"/>
        <source>Opacity</source>
        <translation>Genomskinlighet</translation>
    </message>
    <message>
        <location filename="../src/template_dock_widget.cpp" line="112"/>
        <source>Group</source>
        <translation>Gruppera</translation>
    </message>
    <message>
        <location filename="../src/template_dock_widget.cpp" line="112"/>
        <source>Filename</source>
        <translation>Filnamn</translation>
    </message>
    <message>
        <source>Create...</source>
        <translation type="obsolete">Skapa…</translation>
    </message>
    <message>
        <location filename="../src/template_dock_widget.cpp" line="153"/>
        <location filename="../src/template_dock_widget.cpp" line="399"/>
        <source>Sketch</source>
        <translation>Skissa</translation>
    </message>
    <message>
        <location filename="../src/template_dock_widget.cpp" line="155"/>
        <location filename="../src/template_dock_widget.cpp" line="403"/>
        <source>GPS</source>
        <translation>GPS</translation>
    </message>
    <message>
        <location filename="../src/template_dock_widget.cpp" line="149"/>
        <source>Open...</source>
        <translation>Öppna…</translation>
    </message>
    <message>
        <location filename="../src/template_dock_widget.cpp" line="181"/>
        <source>Georeferenced: %1</source>
        <translation>Georefererade: %1</translation>
    </message>
    <message>
        <location filename="../src/template_dock_widget.cpp" line="806"/>
        <source>Delete</source>
        <translation>Ta bort</translation>
    </message>
    <message>
        <location filename="../src/template_dock_widget.cpp" line="806"/>
        <source>Close</source>
        <translation>Stäng</translation>
    </message>
    <message>
        <location filename="../src/template_dock_widget.cpp" line="151"/>
        <source>Duplicate</source>
        <translation>Duplicera</translation>
    </message>
    <message>
        <location filename="../src/template_dock_widget.cpp" line="159"/>
        <source>Add template...</source>
        <translation>Lägg till bakgrund...</translation>
    </message>
    <message>
        <location filename="../src/template_dock_widget.cpp" line="171"/>
        <source>Move Up</source>
        <translation>Flytta upp</translation>
    </message>
    <message>
        <location filename="../src/template_dock_widget.cpp" line="173"/>
        <source>Move Down</source>
        <translation>Flytta ner</translation>
    </message>
    <message>
        <location filename="../src/template_dock_widget.cpp" line="196"/>
        <source>Import and remove</source>
        <translation>Importera och ta bort</translation>
    </message>
    <message>
        <location filename="../src/template_dock_widget.cpp" line="216"/>
        <source>Help</source>
        <translation>Hjälp</translation>
    </message>
    <message>
        <source>Selected template(s)</source>
        <translation type="obsolete">Valda bakgrundsbilder</translation>
    </message>
    <message>
        <location filename="../src/template_dock_widget.cpp" line="186"/>
        <source>Move by hand</source>
        <translation>Flytta för hand</translation>
    </message>
    <message>
        <location filename="../src/template_dock_widget.cpp" line="190"/>
        <source>Adjust...</source>
        <translation>Justera...</translation>
    </message>
    <message>
        <location filename="../src/template_dock_widget.cpp" line="324"/>
        <source>Open image, GPS track or DXF file</source>
        <translation>Öppna bild, GPS-spår eller DXF-fil</translation>
    </message>
    <message>
        <source>Georeference...</source>
        <translation type="obsolete">Georeferera…</translation>
    </message>
    <message>
        <location filename="../src/template_dock_widget.cpp" line="194"/>
        <source>Positioning...</source>
        <translation>Positionering...</translation>
    </message>
    <message>
        <location filename="../src/template_dock_widget.cpp" line="324"/>
        <source>Template files</source>
        <translation>Bakgrundsfiler</translation>
    </message>
    <message>
        <location filename="../src/template_dock_widget.cpp" line="324"/>
        <source>All files</source>
        <translation>Alla filer</translation>
    </message>
    <message>
        <source>(Un)group</source>
        <translation type="obsolete">(Av)gruppera</translation>
    </message>
    <message>
        <source>More...</source>
        <translation type="obsolete">Mer…</translation>
    </message>
    <message>
        <source>Numeric transformation window</source>
        <translation type="obsolete">Numeriskt transformationsfönster</translation>
    </message>
    <message>
        <source>Set transparent color...</source>
        <translation type="obsolete">Välj färg för genomskinlighet…</translation>
    </message>
    <message>
        <source>Trace lines...</source>
        <translation type="obsolete">Kalkeringslinjer…</translation>
    </message>
    <message>
        <source>Open image or GPS track ...</source>
        <translation type="obsolete">Öppna bild eller GPS-spår …</translation>
    </message>
    <message>
        <source>Template files (*.bmp *.jpg *.jpeg *.gif *.png *.tiff *.gpx);;All files (*.*)</source>
        <translation type="obsolete">Bildfiler (*.bmp *.jpg *.jpeg *.gif *.png *.tiff *.gpx);;Alla filer (*.*)</translation>
    </message>
    <message>
        <location filename="../src/template_dock_widget.cpp" line="335"/>
        <location filename="../src/template_dock_widget.cpp" line="349"/>
        <location filename="../src/template_dock_widget.cpp" line="626"/>
        <source>Error</source>
        <translation>Fel</translation>
    </message>
    <message>
        <location filename="../src/template_dock_widget.cpp" line="335"/>
        <source>File format not recognized.</source>
        <translation>Okänt filformat.</translation>
    </message>
    <message>
        <location filename="../src/template_dock_widget.cpp" line="348"/>
        <source>Failed to load template. Does the file exist and is it valid?</source>
        <translation>Kunde inte ladda bakgrundsbild. Existerar filen och är den korrekt?</translation>
    </message>
    <message>
        <source>Please enter a valid number from 0 to 1, or specify a percentage from 0 to 100!</source>
        <translation type="obsolete">Ange ett nummer från 0 till 1 eller ange ett procenttal från 0 till 100!</translation>
    </message>
    <message>
        <location filename="../src/template_dock_widget.cpp" line="626"/>
        <source>Please enter a valid integer number to set a group or leave the field empty to ungroup the template!</source>
        <translation>Ange ett heltal för att sätta en grupp eller lämna fältet tomt för att avgruppera bakgrundsbilden!</translation>
    </message>
    <message>
        <location filename="../src/template_dock_widget.cpp" line="882"/>
        <source>Don&apos;t scale</source>
        <translation>Skala inte</translation>
    </message>
    <message>
        <location filename="../src/template_dock_widget.cpp" line="877"/>
        <source>Scale by nominal map scale ratio (%1 %)</source>
        <translation type="unfinished"></translation>
    </message>
    <message>
        <location filename="../src/template.cpp" line="379"/>
        <location filename="../src/template_dock_widget.cpp" line="331"/>
        <source>Cannot open template
%1:
%2</source>
        <translation>Kan inte öppna bakgrundsbild
%1:
%2</translation>
    </message>
    <message>
        <location filename="../src/template_dock_widget.cpp" line="879"/>
        <source>Scale by current template scaling (%1 %)</source>
        <translation type="unfinished"></translation>
    </message>
    <message>
        <location filename="../src/template_dock_widget.cpp" line="884"/>
        <source>Template import</source>
        <translation>Bakgrundsimportering</translation>
    </message>
    <message>
        <location filename="../src/template_dock_widget.cpp" line="885"/>
        <source>How shall the symbols of the imported template map be scaled?</source>
        <translation type="unfinished"></translation>
    </message>
    <message>
        <location filename="../src/template_dock_widget.cpp" line="982"/>
        <source>- Map -</source>
        <translation>- Karta -</translation>
    </message>
    <message>
        <source>Find the moved template file</source>
        <translation type="obsolete">Sök upp den flyttade bakgrundsbilden</translation>
    </message>
    <message>
        <source>All files (*.*)</source>
        <translation type="obsolete">Alla filer (*.*)</translation>
    </message>
    <message>
        <source>Cannot change the template to this file! Is the format of the file correct for this template type?</source>
        <translation type="obsolete">Kan inte ändra bakgrundsbilden till denna fil! Är filformatet korrekt för denna typ av bakgrundsbild?</translation>
    </message>
</context>
<context>
    <name>TextBrowserDialog</name>
    <message>
        <location filename="../src/gui/text_browser_dialog.cpp" line="128"/>
        <source>External link: %1</source>
        <translation>Extern länk: %1</translation>
    </message>
    <message>
        <location filename="../src/gui/text_browser_dialog.cpp" line="132"/>
        <source>Click to view</source>
        <translation>Klicka för att visa</translation>
    </message>
</context>
<context>
    <name>TextObjectAlignmentDockWidget</name>
    <message>
        <location filename="../src/tool_draw_text.cpp" line="385"/>
        <source>Alignment</source>
        <translation>Justering</translation>
    </message>
    <message>
        <location filename="../src/tool_draw_text.cpp" line="468"/>
        <source>Left</source>
        <translation>Vänster</translation>
    </message>
    <message>
        <location filename="../src/tool_draw_text.cpp" line="468"/>
        <location filename="../src/tool_draw_text.cpp" line="484"/>
        <source>Center</source>
        <translation>Centrum</translation>
    </message>
    <message>
        <location filename="../src/tool_draw_text.cpp" line="468"/>
        <source>Right</source>
        <translation>Höger</translation>
    </message>
    <message>
        <location filename="../src/tool_draw_text.cpp" line="484"/>
        <source>Top</source>
        <translation>Toppen</translation>
    </message>
    <message>
        <location filename="../src/tool_draw_text.cpp" line="484"/>
        <source>Baseline</source>
        <translation>Baslinje</translation>
    </message>
    <message>
        <location filename="../src/tool_draw_text.cpp" line="484"/>
        <source>Bottom</source>
        <translation>Botten</translation>
    </message>
</context>
<context>
    <name>TextSymbolSettings</name>
    <message>
        <location filename="../src/symbol_text.cpp" line="581"/>
        <source>Text settings</source>
        <translation>Textinställningar</translation>
    </message>
    <message>
        <location filename="../src/symbol_text.cpp" line="587"/>
        <source>Font family:</source>
        <translation>Typsnitt:</translation>
    </message>
    <message>
        <location filename="../src/symbol_text.cpp" line="606"/>
        <source>Font size:</source>
        <translation>Storlek:</translation>
    </message>
    <message>
        <location filename="../src/symbol_text.cpp" line="602"/>
        <source>Determine size...</source>
        <translation>Bestäm storlek…</translation>
    </message>
    <message>
        <location filename="../src/symbol_text.cpp" line="535"/>
        <source>A</source>
        <comment>First capital letter of the local alphabet</comment>
        <translation></translation>
    </message>
    <message>
        <location filename="../src/symbol_text.cpp" line="597"/>
        <location filename="../src/symbol_text.cpp" line="626"/>
        <location filename="../src/symbol_text.cpp" line="686"/>
        <location filename="../src/symbol_text.cpp" line="692"/>
        <location filename="../src/symbol_text.cpp" line="959"/>
        <location filename="../src/symbol_text.cpp" line="976"/>
        <location filename="../src/symbol_text.cpp" line="1065"/>
        <source>mm</source>
        <translation></translation>
    </message>
    <message>
        <location filename="../src/symbol_text.cpp" line="598"/>
        <source>pt</source>
        <translation></translation>
    </message>
    <message>
        <location filename="../src/symbol_text.cpp" line="609"/>
        <source>Text color:</source>
        <translation>Färg:</translation>
    </message>
    <message>
        <location filename="../src/symbol_text.cpp" line="612"/>
        <source>bold</source>
        <translation>fetstil</translation>
    </message>
    <message>
        <location filename="../src/symbol_text.cpp" line="614"/>
        <source>italic</source>
        <translation>kursiv</translation>
    </message>
    <message>
        <location filename="../src/symbol_text.cpp" line="616"/>
        <source>underlined</source>
        <translation>understreck</translation>
    </message>
    <message>
        <location filename="../src/symbol_text.cpp" line="619"/>
        <source>Text style:</source>
        <translation>Textstil:</translation>
    </message>
    <message>
        <location filename="../src/symbol_text.cpp" line="623"/>
        <location filename="../src/symbol_text.cpp" line="629"/>
        <source>%</source>
        <translation></translation>
    </message>
    <message>
        <location filename="../src/symbol_text.cpp" line="624"/>
        <source>Line spacing:</source>
        <translation>Linjeavstånd:</translation>
    </message>
    <message>
        <location filename="../src/symbol_text.cpp" line="627"/>
        <source>Paragraph spacing:</source>
        <translation>Paragrafavstånd:</translation>
    </message>
    <message>
        <location filename="../src/symbol_text.cpp" line="630"/>
        <source>Character spacing:</source>
        <translation>Teckenavstånd:</translation>
    </message>
    <message>
        <location filename="../src/symbol_text.cpp" line="632"/>
        <source>Kerning</source>
        <translation></translation>
    </message>
    <message>
        <location filename="../src/symbol_text.cpp" line="639"/>
        <source>Symbol icon text:</source>
        <translation>Symbol-ikon text:</translation>
    </message>
    <message>
        <location filename="../src/symbol_text.cpp" line="643"/>
        <location filename="../src/symbol_text.cpp" line="651"/>
        <source>Framing</source>
        <translation>Ram</translation>
    </message>
    <message>
        <location filename="../src/symbol_text.cpp" line="646"/>
        <source>OCAD compatibility settings</source>
        <translation>Kompabilitetsinställningar för OCAD</translation>
    </message>
    <message>
        <location filename="../src/symbol_text.cpp" line="657"/>
        <source>Framing color:</source>
        <translation>Ramfärg:</translation>
    </message>
    <message>
        <location filename="../src/symbol_text.cpp" line="659"/>
        <source>Line framing</source>
        <translation>Linjeram</translation>
    </message>
    <message>
        <location filename="../src/symbol_text.cpp" line="665"/>
        <source>Shadow framing</source>
        <translation>Skuggram</translation>
    </message>
    <message>
        <location filename="../src/symbol_text.cpp" line="669"/>
        <source>Left/Right Offset:</source>
        <translation>Höger-/vänsterjustering:</translation>
    </message>
    <message>
        <location filename="../src/symbol_text.cpp" line="672"/>
        <source>Top/Down Offset:</source>
        <translation>Topp-/bottenjustering:</translation>
    </message>
    <message>
        <location filename="../src/symbol_text.cpp" line="676"/>
        <source>OCAD compatibility</source>
        <translation>OCAD-kompabilitet</translation>
    </message>
    <message>
        <location filename="../src/symbol_text.cpp" line="683"/>
        <source>enabled</source>
        <translation>aktiverad</translation>
    </message>
    <message>
        <location filename="../src/symbol_text.cpp" line="687"/>
        <source>Line width:</source>
        <translation>Linjebredd:</translation>
    </message>
    <message>
        <location filename="../src/symbol_text.cpp" line="690"/>
        <source>Line color:</source>
        <translation>Linjefärg:</translation>
    </message>
    <message>
        <location filename="../src/symbol_text.cpp" line="959"/>
        <source>Position:</source>
        <translation></translation>
    </message>
    <message>
        <source>Paragraph spacing [mm]:</source>
        <translation type="obsolete">Styckesavstånd [mm]:</translation>
    </message>
    <message>
        <source>Character spacing [percentage of space character]:</source>
        <translation type="obsolete">Teckenavstånd [procent av blanksteg]:</translation>
    </message>
    <message>
        <source>use kerning</source>
        <translation type="obsolete">använd kerning</translation>
    </message>
    <message>
        <source>Show OCAD compatibility settings</source>
        <translation type="obsolete">Visa kompabilitetsinställningar för OCAD</translation>
    </message>
    <message>
        <location filename="../src/symbol_text.cpp" line="681"/>
        <source>Line below paragraphs</source>
        <translation>Linje under stycken</translation>
    </message>
    <message>
        <source>Enable</source>
        <translation type="obsolete">Aktivera</translation>
    </message>
    <message>
        <location filename="../src/symbol_text.cpp" line="663"/>
        <source>Width:</source>
        <translation>Bredd:</translation>
    </message>
    <message>
        <location filename="../src/symbol_text.cpp" line="693"/>
        <source>Distance from baseline:</source>
        <translation>Avstånd från baslinje:</translation>
    </message>
    <message>
        <location filename="../src/symbol_text.cpp" line="697"/>
        <source>Custom tabulator positions</source>
        <translation>Egna tabbpositioner</translation>
    </message>
    <message>
        <location filename="../src/symbol_text.cpp" line="959"/>
        <source>Add custom tabulator</source>
        <translation>Lägg till egen tabbposition</translation>
    </message>
</context>
<context>
    <name>UTMZoneEdit</name>
    <message>
        <location filename="../src/gui/widgets/crs_param_widgets.cpp" line="60"/>
        <source>Calculate</source>
        <translation type="unfinished"></translation>
    </message>
</context>
<context>
    <name>UndoManager</name>
    <message>
        <location filename="../src/undo_manager.cpp" line="121"/>
        <location filename="../src/undo_manager.cpp" line="159"/>
        <source>Error</source>
        <translation>Fel</translation>
    </message>
    <message>
        <location filename="../src/undo_manager.cpp" line="121"/>
        <source>Cannot undo because the last undo step became invalid. This can for example happen if you change the symbol of an object to another and then delete the old symbol.</source>
        <translation>Kan inte ångra för att det senaste ångra-steget blev ogiltigt. Detta kan hända om du t.ex. ändrar symbolen för ett objekt och sen tar bort den gamla symbolen.</translation>
    </message>
    <message>
        <location filename="../src/undo_manager.cpp" line="127"/>
        <source>Confirmation</source>
        <translation>Bekräftelse</translation>
    </message>
    <message>
        <location filename="../src/undo_manager.cpp" line="127"/>
        <source>Undoing this step will go beyond the point where the file was loaded. Are you sure?</source>
        <translation>Ångrar du detta steg går du bortanför steget där filen öppnades. Vill du göra det?</translation>
    </message>
    <message>
        <location filename="../src/undo_manager.cpp" line="159"/>
        <source>Cannot redo because the first redo step became invalid. This can for example happen if you delete the symbol of an object you have drawn.</source>
        <translation>Kan inte ångra för att det senaste ångra-steget blev ogiltigt. Detta kan hända om du t.ex. tar bort symbolen för ett objekt du har ritat.</translation>
    </message>
</context>
<context>
    <name>Util</name>
    <message>
        <location filename="../src/util.cpp" line="235"/>
        <location filename="../src/util.cpp" line="242"/>
        <location filename="../src/util.cpp" line="269"/>
        <source>Error</source>
        <translation>Fel</translation>
    </message>
    <message>
        <location filename="../src/util.cpp" line="235"/>
        <source>Failed to locate the help files.</source>
        <translation>Kunde inte hitta hjälpfilerna.</translation>
    </message>
    <message>
        <location filename="../src/util.cpp" line="242"/>
        <source>Failed to locate the help browser (&quot;Qt Assistant&quot;).</source>
        <translation>Misslyckades med att hitta hjälp-utforskaren(&quot;Qt Assistant&quot;).</translation>
    </message>
    <message>
        <location filename="../src/util.cpp" line="270"/>
        <source>Failed to launch the help browser (&quot;Qt Assistant&quot;).</source>
        <translation>Misslyckades med att läsa in hjälp-utforskaren (&quot;Qt Assistant&quot;).</translation>
    </message>
</context>
<context>
    <name>XMLFileExporter</name>
    <message>
        <location filename="../src/file_format_xml.cpp" line="181"/>
        <source>Older versions of Mapper do not support multiple map parts. To save the map in compatibility mode, you must first merge all map parts.</source>
        <translation>Äldre versioner av Mapper stödjer inte flera kartdelar. För att spara för dessa versioner behöver du slå ihop kartdelarna.</translation>
    </message>
</context>
<context>
    <name>XMLFileImporter</name>
    <message>
        <location filename="../src/file_format_xml.cpp" line="392"/>
        <source>Unsupported element: %1 (line %2 column %3)</source>
        <translation>Elementet stödjs ej: %1 (linje %2 kolumn %3</translation>
    </message>
    <message>
        <location filename="../src/file_format_xml.cpp" line="437"/>
        <source>unknown</source>
        <translation>okänd</translation>
    </message>
    <message>
        <location filename="../src/file_format_xml.cpp" line="438"/>
        <source>Parts of this file cannot be read by this version of Mapper. Minimum required version: %1</source>
        <translation>Delar av denna fil kan inte läsas av denna version av Mapper. Använd: %1 eller nyare version.</translation>
    </message>
    <message>
        <location filename="../src/file_format_xml.cpp" line="474"/>
        <source>Error at line %1 column %2: %3</source>
        <translation type="unfinished"></translation>
    </message>
    <message>
        <location filename="../src/file_format_xml.cpp" line="491"/>
        <source>Unknown error</source>
        <translation>Okänt fel</translation>
    </message>
    <message>
        <location filename="../src/file_format_xml.cpp" line="492"/>
        <source>Unsupported or invalid georeferencing specification &apos;%1&apos;: %2</source>
        <translation>Georeferensspecifikationen stödjs ej eller är felaktig &apos;%1&apos;: %2</translation>
    </message>
    <message>
        <location filename="../src/file_format_xml.cpp" line="603"/>
        <location filename="../src/file_format_xml.cpp" line="662"/>
        <source>Could not set knockout property of color &apos;%1&apos;.</source>
        <translation>Kunde inte sätta knockout egenskap för färg &apos;%1&apos;.</translation>
    </message>
    <message>
        <location filename="../src/file_format_xml.cpp" line="622"/>
        <source>Expected %1 colors, found %2.</source>
        <translation>Väntade %1 färger, hittade %2.</translation>
    </message>
    <message>
        <location filename="../src/file_format_xml.cpp" line="638"/>
        <source>Spot color %1 not found while processing %2 (%3).</source>
        <translation>Dekorfärg %1 hittades inte under bearbetning av %2 (%3).</translation>
    </message>
    <message>
        <location filename="../src/file_format_xml.cpp" line="690"/>
        <source>Expected %1 symbols, found %2.</source>
        <translation>Väntade %1 symboler, hittade %2.</translation>
    </message>
    <message>
        <location filename="../src/file_format_xml.cpp" line="721"/>
        <source>Expected %1 map parts, found %2.</source>
        <translation>Väntade %1 kartdelar, hittade %2.</translation>
    </message>
</context>
</TS><|MERGE_RESOLUTION|>--- conflicted
+++ resolved
@@ -588,11 +588,7 @@
     <message>
         <location filename="../src/gui/configure_grid_dialog.cpp" line="52"/>
         <source>Show grid</source>
-<<<<<<< HEAD
-        <translation type="unfinished">Visa rutnät</translation>
-=======
         <translation>Visa rutnät</translation>
->>>>>>> 2cc5c0f1
     </message>
     <message>
         <location filename="../src/gui/configure_grid_dialog.cpp" line="53"/>
@@ -979,11 +975,7 @@
         <location filename="../src/tool_draw_path.cpp" line="1054"/>
         <location filename="../src/tool_draw_rectangle.cpp" line="725"/>
         <source>&lt;b&gt;%1&lt;/b&gt;: Fixed angles. </source>
-<<<<<<< HEAD
-        <translation type="unfinished">&lt;b&gt;%1&lt;/b&gt;: Fasta vinklar. </translation>
-=======
         <translation>&lt;b&gt;%1&lt;/b&gt;: Låsta vinklar. </translation>
->>>>>>> 2cc5c0f1
     </message>
     <message>
         <location filename="../src/tool_draw_path.cpp" line="1062"/>
@@ -1099,20 +1091,12 @@
     <message>
         <location filename="../src/tool_draw_point.cpp" line="299"/>
         <source>&lt;b&gt;Angle:&lt;/b&gt; %1° </source>
-<<<<<<< HEAD
-        <translation type="unfinished">&lt;b&gt;Vinkel:&lt;/b&gt; %1° </translation>
-=======
         <translation>&lt;b&gt;Vinkel:&lt;/b&gt; %1° </translation>
->>>>>>> 2cc5c0f1
     </message>
     <message>
         <location filename="../src/tool_draw_point.cpp" line="300"/>
         <source>&lt;b&gt;%1&lt;/b&gt;: Fixed angles. </source>
-<<<<<<< HEAD
-        <translation type="unfinished">&lt;b&gt;%1&lt;/b&gt;: Fasta vinklar. </translation>
-=======
         <translation>&lt;b&gt;%1&lt;/b&gt;: Låsta vinklar. </translation>
->>>>>>> 2cc5c0f1
     </message>
     <message>
         <location filename="../src/tool_draw_point.cpp" line="304"/>
@@ -1279,15 +1263,13 @@
         <translation>&lt;b&gt;%1&lt;/b&gt;: Färdigställ redigering. </translation>
     </message>
     <message>
-<<<<<<< HEAD
         <location filename="../src/tool_edit_point.cpp" line="652"/>
         <source>&lt;b&gt;%1&lt;/b&gt;: Keep opposite handle positions. </source>
         <translation type="unfinished"></translation>
-=======
-        <location filename="../src/tool_edit_point.cpp" line="624"/>
+    </message>
+    <message>
         <source>&lt;b&gt;%1&lt;/b&gt;: Keep opposite handle Positions. </source>
-        <translation>&lt;b&gt;%1&lt;/b&gt;: Behåll motsatta handtagspositioner. </translation>
->>>>>>> 2cc5c0f1
+        <translation type="vanished">&lt;b&gt;%1&lt;/b&gt;: Behåll motsatta handtagspositioner. </translation>
     </message>
     <message>
         <location filename="../src/tool_edit_point.cpp" line="673"/>
@@ -1337,11 +1319,7 @@
         <location filename="../src/tool_edit_point.cpp" line="644"/>
         <location filename="../src/tool_edit_line.cpp" line="455"/>
         <source>&lt;b&gt;%1&lt;/b&gt;: Fixed angles. </source>
-<<<<<<< HEAD
-        <translation type="unfinished">&lt;b&gt;%1&lt;/b&gt;: Fasta vinklar. </translation>
-=======
         <translation>&lt;b&gt;%1&lt;/b&gt;: Låsta vinklar. </translation>
->>>>>>> 2cc5c0f1
     </message>
     <message>
         <location filename="../src/tool_edit_point.cpp" line="656"/>
@@ -1709,15 +1687,13 @@
         <translation>UTM koordinater</translation>
     </message>
     <message>
-<<<<<<< HEAD
+        <source>UTM Zone (number north/south, e.g. &quot;32 N&quot;, &quot;24 S&quot;)</source>
+        <translation type="vanished">UTM zon (number nord/syd t.ex &quot;32 N&quot;, &quot;24 S&quot;)</translation>
+    </message>
+    <message>
         <location filename="../src/core/crs_template_implementation.cpp" line="61"/>
         <source>UTM Zone (number north/south)</source>
         <translation type="unfinished"></translation>
-=======
-        <location filename="../src/global.cpp" line="54"/>
-        <source>UTM Zone (number north/south, e.g. &quot;32 N&quot;, &quot;24 S&quot;)</source>
-        <translation>UTM zon (number nord/syd t.ex &quot;32 N&quot;, &quot;24 S&quot;)</translation>
->>>>>>> 2cc5c0f1
     </message>
     <message>
         <location filename="../src/core/crs_template_implementation.cpp" line="68"/>
@@ -1737,7 +1713,6 @@
         <translation>Zon-nummer (1 to 119)</translation>
     </message>
     <message>
-<<<<<<< HEAD
         <location filename="../src/core/crs_template_implementation.cpp" line="80"/>
         <source>by EPSG code</source>
         <comment>as in: The CRS is specified by EPSG code</comment>
@@ -1763,54 +1738,31 @@
     <message>
         <location filename="../src/core/georeferencing.cpp" line="189"/>
         <source>Map scale specification invalid or missing.</source>
-        <translation type="unfinished"></translation>
+        <translation>Specifikation för kartskalaär inkorret eller fattas.</translation>
     </message>
     <message>
         <location filename="../src/core/georeferencing.cpp" line="225"/>
         <location filename="../src/core/georeferencing.cpp" line="252"/>
         <source>Unknown CRS specification language: %1</source>
-        <translation type="unfinished"></translation>
-=======
-        <location filename="../src/core/georeferencing.cpp" line="188"/>
-        <source>Map scale specification invalid or missing.</source>
-        <translation>Specifikation för kartskalaär inkorret eller fattas.</translation>
-    </message>
-    <message>
-        <location filename="../src/core/georeferencing.cpp" line="226"/>
-        <location filename="../src/core/georeferencing.cpp" line="253"/>
-        <source>Unknown CRS specification language: %1</source>
         <translation>Okänt CRS specifikations språk: %1</translation>
     </message>
     <message>
-        <location filename="../src/core/georeferencing.cpp" line="256"/>
+        <location filename="../src/core/georeferencing.cpp" line="255"/>
         <source>Unsupported geographic CRS specification: %1</source>
         <translation>CRS specifikationen stödjs ej: %1</translation>
     </message>
     <message>
-        <location filename="../src/core/georeferencing.cpp" line="470"/>
         <source>Scale only</source>
-        <translation>Bara skala</translation>
-    </message>
-    <message>
-        <location filename="../src/core/georeferencing.cpp" line="472"/>
+        <translation type="vanished">Bara skala</translation>
+    </message>
+    <message>
+        <location filename="../src/core/georeferencing.cpp" line="458"/>
         <source>Local</source>
         <translation>Lokal</translation>
     </message>
     <message>
-        <location filename="../src/core/georeferencing.cpp" line="478"/>
         <source>Projected</source>
-        <translation>Projekterad</translation>
->>>>>>> 2cc5c0f1
-    </message>
-    <message>
-        <location filename="../src/core/georeferencing.cpp" line="255"/>
-        <source>Unsupported geographic CRS specification: %1</source>
-        <translation type="unfinished"></translation>
-    </message>
-    <message>
-        <location filename="../src/core/georeferencing.cpp" line="458"/>
-        <source>Local</source>
-        <translation type="unfinished">Lokal</translation>
+        <translation type="vanished">Projekterad</translation>
     </message>
 </context>
 <context>
@@ -1970,36 +1922,23 @@
     </message>
     <message>
         <source>- none -</source>
-<<<<<<< HEAD
-        <translation type="obsolete">- ingen -</translation>
+        <translation type="vanished">- ingen -</translation>
+    </message>
+    <message>
+        <source>- from Proj.4 specification -</source>
+        <translation type="vanished">- från Proj.4 specifikationen -</translation>
     </message>
     <message>
         <location filename="../src/gui/georeferencing_dialog.cpp" line="96"/>
-=======
-        <translation>- ingen -</translation>
-    </message>
-    <message>
-        <location filename="../src/gui/georeferencing_dialog.cpp" line="81"/>
-        <source>- from Proj.4 specification -</source>
-        <translation>- från Proj.4 specifikationen -</translation>
-    </message>
-    <message>
-        <location filename="../src/gui/georeferencing_dialog.cpp" line="82"/>
->>>>>>> 2cc5c0f1
         <source>- local -</source>
         <translation>- lokal -</translation>
     </message>
     <message>
-<<<<<<< HEAD
+        <source>CRS specification:</source>
+        <translation type="vanished">CRS specifikation:</translation>
+    </message>
+    <message>
         <location filename="../src/gui/georeferencing_dialog.cpp" line="101"/>
-=======
-        <location filename="../src/gui/georeferencing_dialog.cpp" line="84"/>
-        <source>CRS specification:</source>
-        <translation>CRS specifikation:</translation>
-    </message>
-    <message>
-        <location filename="../src/gui/georeferencing_dialog.cpp" line="89"/>
->>>>>>> 2cc5c0f1
         <source>Reference point</source>
         <translation>Referenspunkt</translation>
     </message>
@@ -2103,16 +2042,11 @@
         <translation>Avvikningen har ändrats. Vill du rotera kartan efter ändringarna?</translation>
     </message>
     <message>
-<<<<<<< HEAD
+        <source>Projected coordinates:</source>
+        <translation type="vanished">Beräknade koordinater:</translation>
+    </message>
+    <message>
         <location filename="../src/gui/georeferencing_dialog.cpp" line="456"/>
-=======
-        <location filename="../src/gui/georeferencing_dialog.cpp" line="488"/>
-        <source>Projected coordinates:</source>
-        <translation>Beräknade koordinater:</translation>
-    </message>
-    <message>
-        <location filename="../src/gui/georeferencing_dialog.cpp" line="490"/>
->>>>>>> 2cc5c0f1
         <source>Local coordinates:</source>
         <translation>Lokala koordinater:</translation>
     </message>
@@ -2168,15 +2102,13 @@
         <translation type="obsolete">&lt;b&gt;Vänsterklicka&lt;/b&gt; för att sätta referenspunkten, annan knapp för att avbryta</translation>
     </message>
     <message>
-<<<<<<< HEAD
+        <source>&lt;b&gt;Click&lt;/b&gt;: Set the reference point. Another button to cancel.</source>
+        <translation type="vanished">&lt;b&gt;Klicka&lt;/b&gt;: Placera en referenspunkt. En annan knapp för att avbryta.</translation>
+    </message>
+    <message>
         <location filename="../src/gui/georeferencing_dialog.cpp" line="681"/>
         <source>&lt;b&gt;Click&lt;/b&gt;: Set the reference point. &lt;b&gt;Right click&lt;/b&gt;: Cancel.</source>
         <translation type="unfinished"></translation>
-=======
-        <location filename="../src/gui/georeferencing_dialog.cpp" line="780"/>
-        <source>&lt;b&gt;Click&lt;/b&gt;: Set the reference point. Another button to cancel.</source>
-        <translation>&lt;b&gt;Klicka&lt;/b&gt;: Placera en referenspunkt. En annan knapp för att avbryta.</translation>
->>>>>>> 2cc5c0f1
     </message>
 </context>
 <context>
@@ -2360,11 +2292,7 @@
     <message>
         <location filename="../src/gui/widgets/home_screen_widget.cpp" line="232"/>
         <source>Show tip of the day</source>
-<<<<<<< HEAD
-        <translation type="unfinished">Visa dagens tips:</translation>
-=======
         <translation>Visa dagens tips</translation>
->>>>>>> 2cc5c0f1
     </message>
     <message>
         <location filename="../src/gui/widgets/home_screen_widget.cpp" line="236"/>
@@ -2390,16 +2318,11 @@
         <translation>Om Mapper</translation>
     </message>
     <message>
-<<<<<<< HEAD
+        <source>About Qt</source>
+        <translation type="vanished">Om Qt</translation>
+    </message>
+    <message>
         <location filename="../src/gui/widgets/home_screen_widget.cpp" line="435"/>
-=======
-        <location filename="../src/gui/widgets/home_screen_widget.cpp" line="296"/>
-        <source>About Qt</source>
-        <translation>Om Qt</translation>
-    </message>
-    <message>
-        <location filename="../src/gui/widgets/home_screen_widget.cpp" line="392"/>
->>>>>>> 2cc5c0f1
         <source>File list</source>
         <translation>Fil-lista</translation>
     </message>
@@ -2428,11 +2351,7 @@
     </message>
     <message>
         <source>Error while loading a symbol.</source>
-<<<<<<< HEAD
-        <translation type="obsolete">Fel vid läsning av en symbol.</translation>
-=======
-        <translation>Fel vid läsning av en symbol.</translation>
->>>>>>> 2cc5c0f1
+        <translation type="vanished">Fel vid läsning av en symbol.</translation>
     </message>
     <message>
         <location filename="../src/object.cpp" line="393"/>
@@ -4057,16 +3976,12 @@
         <translation>Klipp ut</translation>
     </message>
     <message>
-<<<<<<< HEAD
+        <location filename="../src/map_editor.cpp" line="814"/>
+        <source>Cut away</source>
+        <translation type="unfinished"></translation>
+    </message>
+    <message>
         <location filename="../src/map_editor.cpp" line="815"/>
-=======
-        <location filename="../src/map_editor.cpp" line="776"/>
-        <source>Scale to percentage:</source>
-        <translation>Skala till procent</translation>
-    </message>
-    <message>
-        <location filename="../src/map_editor.cpp" line="777"/>
->>>>>>> 2cc5c0f1
         <source>Distribute points along path</source>
         <translation>Fördela punkter längs linje</translation>
     </message>
@@ -4237,6 +4152,11 @@
         <translation>Duplicerar de valda objekten.</translation>
     </message>
     <message>
+        <location filename="../src/map_editor.cpp" line="3320"/>
+        <source>Do you want to remove map part &quot;%1&quot; and all its objects?</source>
+        <translation type="unfinished"></translation>
+    </message>
+    <message>
         <location filename="../src/map_editor.cpp" line="2024"/>
         <location filename="../src/map_editor.cpp" line="2026"/>
         <location filename="../src/map_editor.cpp" line="2028"/>
@@ -4245,11 +4165,6 @@
         <translation>Välj minst ett objekt för att använda detta vertyg.</translation>
     </message>
     <message>
-        <location filename="../src/map_editor.cpp" line="814"/>
-        <source>Cut away</source>
-        <translation type="unfinished"></translation>
-    </message>
-    <message>
         <location filename="../src/map_editor.cpp" line="2039"/>
         <source>Switch the direction of symbols on line objects.</source>
         <translation>Byt riktning för symboler på linjeobjekt.</translation>
@@ -4489,15 +4404,8 @@
         <translation>Infoga namnet på kartdelen</translation>
     </message>
     <message>
-<<<<<<< HEAD
-        <location filename="../src/map_editor.cpp" line="3320"/>
-        <source>Do you want to remove map part &quot;%1&quot; and all its objects?</source>
-        <translation type="unfinished"></translation>
-=======
-        <location filename="../src/map_editor.cpp" line="3286"/>
         <source>Do you want to remove map part &quot;%1&quot; and all its objects? This cannot be undone.</source>
-        <translation>Vill du radera kartdelen &quot;%1&quot; och alla dess objekt? Detta går inte att ångra.</translation>
->>>>>>> 2cc5c0f1
+        <translation type="vanished">Vill du radera kartdelen &quot;%1&quot; och alla dess objekt? Detta går inte att ångra.</translation>
     </message>
     <message>
         <location filename="../src/map_editor.cpp" line="3396"/>
@@ -4513,7 +4421,7 @@
     <message>
         <location filename="../src/map_editor.cpp" line="3427"/>
         <source>Do you want to move all objects to map part &quot;%1&quot;, and to remove all other map parts?</source>
-        <translation>Vill du flytta alla objekt till kartdel &qout;%1&quot; och ta bort alla andra kartdelar?</translation>
+        <translation>Vill du flytta alla objekt till kartdel &quot;%1&quot; och ta bort alla andra kartdelar?</translation>
     </message>
     <message>
         <location filename="../src/map_editor.cpp" line="3481"/>
@@ -5261,11 +5169,7 @@
     <message>
         <location filename="../src/tool_pan.cpp" line="72"/>
         <source>&lt;b&gt;Drag&lt;/b&gt;: Move the map. </source>
-<<<<<<< HEAD
-        <translation type="unfinished">&lt;b&gt;Dra&lt;/b&gt;: Flytta kartan. </translation>
-=======
         <translation>&lt;b&gt;Dra&lt;/b&gt;: Flytta kartan. </translation>
->>>>>>> 2cc5c0f1
     </message>
 </context>
 <context>
@@ -5872,11 +5776,7 @@
     <name>ProjectedCRSSelector</name>
     <message>
         <source>&amp;Coordinate reference system:</source>
-<<<<<<< HEAD
-        <translation type="obsolete">&amp;Referenssystem:</translation>
-=======
-        <translation>&amp;Koordinatsystem:</translation>
->>>>>>> 2cc5c0f1
+        <translation type="vanished">&amp;Koordinatsystem:</translation>
     </message>
 </context>
 <context>
@@ -6581,11 +6481,7 @@
         <location filename="../src/map_dialog_scale.cpp" line="48"/>
         <source>Map coordinate system origin</source>
         <comment>Scaling center point</comment>
-<<<<<<< HEAD
-        <translation type="unfinished">Rotationscentrums koordinater</translation>
-=======
         <translation>Kartkoordinats centrum</translation>
->>>>>>> 2cc5c0f1
     </message>
     <message>
         <location filename="../src/map_dialog_scale.cpp" line="52"/>
@@ -6686,15 +6582,13 @@
         <translation type="unfinished"></translation>
     </message>
     <message>
-<<<<<<< HEAD
+        <source>Same as map&apos;s</source>
+        <translation type="vanished">Samma som kartans</translation>
+    </message>
+    <message>
         <location filename="../src/gui/select_crs_dialog.cpp" line="62"/>
         <source>Same as map</source>
         <translation type="unfinished"></translation>
-=======
-        <location filename="../src/gui/georeferencing_dialog.cpp" line="968"/>
-        <source>Same as map&apos;s</source>
-        <translation>Samma som kartans</translation>
->>>>>>> 2cc5c0f1
     </message>
     <message>
         <location filename="../src/gui/select_crs_dialog.cpp" line="68"/>
