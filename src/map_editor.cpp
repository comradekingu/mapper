--- conflicted
+++ resolved
@@ -154,11 +154,8 @@
 	delete color_dock_widget;
 	delete symbol_dock_widget;
 	delete template_dock_widget;
-<<<<<<< HEAD
 	delete tags_dock_widget;
-=======
 	delete cut_hole_menu;
->>>>>>> af35a2c0
 	delete mappart_move_menu;
 	for (QHash<Template*, TemplatePositionDockWidget*>::iterator it = template_position_widgets.begin(); it != template_position_widgets.end(); ++it)
 		delete it.value();
