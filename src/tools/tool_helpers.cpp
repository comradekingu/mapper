--- conflicted
+++ resolved
@@ -21,7 +21,6 @@
 
 #include "tool_helpers.h"
 
-<<<<<<< HEAD
 #include <cmath>
 #include <limits>
 #include <utility>
@@ -30,23 +29,18 @@
 #include <Qt>
 #include <QtGlobal>
 #include <QtMath>
-#include <QPainter>
-#include <QPoint>
-#include <QPointF>
-#include <QVariant>
-=======
-#include <QColor>
 #include <QLineF>
 #include <QLocale>
 #include <QPainter>
 #include <QPainterPath>
 #include <QPen>
+#include <QPoint>
 #include <QPointF>
 #include <QRectF>
 #include <QSettings>
 #include <QString>
+#include <QVariant>
 #include <QWidget>
->>>>>>> 0721f412
 
 #include "settings.h"
 #include "core/map.h"
