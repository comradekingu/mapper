/*
 *    Copyright 2012, 2013 Jan Dalheimer
 *
 *    This file is part of OpenOrienteering.
 *
 *    OpenOrienteering is free software: you can redistribute it and/or modify
 *    it under the terms of the GNU General Public License as published by
 *    the Free Software Foundation, either version 3 of the License, or
 *    (at your option) any later version.
 *
 *    OpenOrienteering is distributed in the hope that it will be useful,
 *    but WITHOUT ANY WARRANTY; without even the implied warranty of
 *    MERCHANTABILITY or FITNESS FOR A PARTICULAR PURPOSE.  See the
 *    GNU General Public License for more details.
 *
 *    You should have received a copy of the GNU General Public License
 *    along with OpenOrienteering.  If not, see <http://www.gnu.org/licenses/>.
 */

#ifndef _OPENORIENTEERING_SETTINGS_DIALOG_PRIVATE_H_
#define _OPENORIENTEERING_SETTINGS_DIALOG_PRIVATE_H_

#include <qglobal.h>
#if QT_VERSION < 0x050000
#include <QtGui>
#else
#include <QtWidgets>
#endif

class MainWindow;

class SettingsPage : public QWidget
{
Q_OBJECT
public:
	SettingsPage(QWidget* parent = 0) : QWidget(parent) {}
	virtual void cancel() { changes.clear(); }
	virtual void apply();
	virtual void ok() { this->apply(); }
	virtual QString title() = 0;

protected:
	// The changes to be done when accepted
	QHash<QString, QVariant> changes;
};

class EditorPage : public SettingsPage
{
Q_OBJECT
public:
	EditorPage(QWidget* parent = 0);

	virtual QString title() { return tr("Editor"); }

private slots:
	void antialiasingClicked(bool checked);
	void textAntialiasingClicked(bool checked);
	void toleranceChanged(int value);
	void snapDistanceChanged(int value);
	void fixedAngleSteppingChanged(int value);
	void selectSymbolOfObjectsClicked(bool checked);
	void zoomOutAwayFromCursorClicked(bool checked);
	void drawLastPointOnRightClickClicked(bool checked);
	
	void editToolDeleteBezierPointActionChanged(int index);
	void editToolDeleteBezierPointActionAlternativeChanged(int index);
	
	void rectangleHelperCrossRadiusChanged(int value);
	void rectanglePreviewLineWidthChanged(bool checked);
	
	void keepSettingsOfClosedTemplatesClicked(bool checked);
	
private:
	void updateWidgets();
	
	QCheckBox* antialiasing;
	QCheckBox* text_antialiasing;
	QComboBox* edit_tool_delete_bezier_point_action;
	QComboBox* edit_tool_delete_bezier_point_action_alternative;
};

/*class PrintingPage : public SettingsPage
{
Q_OBJECT
public:
	PrintingPage(QWidget* parent = 0);
	
	virtual QString title() { return tr("Printing"); }
	
private slots:
	
};*/

class GeneralPage : public SettingsPage
{
Q_OBJECT
public:
	GeneralPage(QWidget* parent = 0);

	virtual void apply();
	virtual QString title() { return tr("General"); }

private slots:
	void languageChanged(int index);
	
	void openMRUFileClicked(bool state);
	
	void tipsVisibleClicked(bool state);
	
	void openTranslationFileDialog();
	
<<<<<<< HEAD
=======
	void ppiChanged(double ppi);
	
	void openPPICalculationDialog();
	
>>>>>>> 3b9ac58c
	void encodingChanged(const QString& name);
	
	void ocdImporterClicked(bool state);
	
<<<<<<< HEAD
=======
	void autoSaveChanged(bool state);
	
	void autoSaveIntervalChanged(int value);
	
>>>>>>> 3b9ac58c
private:
	/** Adds the available languages to the language combo box,
	 *  and sets the current element.
	 */
	void updateLanguageBox();
	
	QComboBox* language_box;
	const static int TranslationFromFile;
	
<<<<<<< HEAD
	QComboBox* encoding_box;
=======
	QDoubleSpinBox* ppi_edit;
	
	QComboBox* encoding_box;
	
	QLabel*       auto_save_interval_label;
	QSpinBox*     auto_save_interval_edit;
>>>>>>> 3b9ac58c
};

#endif<|MERGE_RESOLUTION|>--- conflicted
+++ resolved
@@ -109,24 +109,18 @@
 	
 	void openTranslationFileDialog();
 	
-<<<<<<< HEAD
-=======
 	void ppiChanged(double ppi);
 	
 	void openPPICalculationDialog();
 	
->>>>>>> 3b9ac58c
 	void encodingChanged(const QString& name);
 	
 	void ocdImporterClicked(bool state);
 	
-<<<<<<< HEAD
-=======
 	void autoSaveChanged(bool state);
 	
 	void autoSaveIntervalChanged(int value);
 	
->>>>>>> 3b9ac58c
 private:
 	/** Adds the available languages to the language combo box,
 	 *  and sets the current element.
@@ -136,16 +130,12 @@
 	QComboBox* language_box;
 	const static int TranslationFromFile;
 	
-<<<<<<< HEAD
-	QComboBox* encoding_box;
-=======
 	QDoubleSpinBox* ppi_edit;
 	
 	QComboBox* encoding_box;
 	
 	QLabel*       auto_save_interval_label;
 	QSpinBox*     auto_save_interval_edit;
->>>>>>> 3b9ac58c
 };
 
 #endif