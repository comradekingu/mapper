--- conflicted
+++ resolved
@@ -59,11 +59,7 @@
 	 *      If NULL, implementations should use MainWindowController::window.
 	 *  @return true if loading was sucessful, false on errors
 	 */
-<<<<<<< HEAD
-	virtual bool load(const QString& path, QWidget* dialog_parent = NULL) {return false;}
-=======
 	virtual bool load(const QString& path, QWidget* dialog_parent = NULL);
->>>>>>> 3b9ac58c
 	
 	/** Attach the controller to a main window. 
 	 *  The controller should create its user interface here.
