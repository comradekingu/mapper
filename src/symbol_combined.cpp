--- conflicted
+++ resolved
@@ -162,14 +162,10 @@
 	return true;
 }
 
-<<<<<<< HEAD
-=======
 SymbolPropertiesWidget* CombinedSymbol::createPropertiesWidget(SymbolSettingDialog* dialog)
 {
 	return new CombinedSymbolSettings(this, dialog);
 }
-
->>>>>>> 5adf807b
 
 // ### CombinedSymbolSettings ###
 
@@ -178,19 +174,11 @@
 CombinedSymbolSettings::CombinedSymbolSettings(CombinedSymbol* symbol, SymbolSettingDialog* dialog) 
  : SymbolPropertiesWidget(symbol, dialog), symbol(symbol)
 {
-<<<<<<< HEAD
-    qDebug() << "For combined symbol"<<symbol<<" "<<symbol->getNumberAsString()<<", got"<<symbol->getNumParts()<<"parts";
-    qDebug() << "For combined original"<<in_map_symbol<<" "<<in_map_symbol->getNumberAsString()<<", got"<<in_map_symbol->getNumParts()<<"parts";
-
-
-    react_to_changes = true;
-=======
 	const CombinedSymbol* source_symbol = static_cast<const CombinedSymbol*>(dialog->getSourceSymbol());
 	Map* source_map = dialog->getSourceMap();
 	
 	react_to_changes = true;
 	
->>>>>>> 5adf807b
 	QGridLayout* layout = new QGridLayout();
 	
 	QLabel* number_label = new QLabel(tr("Symbol count:"));
@@ -208,11 +196,7 @@
 	for (int i = 0; i < max_count; ++i)
 	{
 		symbol_labels[i] = new QLabel(tr("Symbol %1:").arg(i+1));
-<<<<<<< HEAD
-        symbol_edits[i] = new SymbolDropDown(map, Symbol::Line | Symbol::Area | Symbol::Combined, (symbol->getNumParts() > i) ? symbol->getPart(i) : NULL, in_map_symbol);
-=======
 		symbol_edits[i] = new SymbolDropDown(source_map, Symbol::Line | Symbol::Area | Symbol::Combined, ((int)symbol->parts.size() > i) ? symbol->parts[i] : NULL, source_symbol);
->>>>>>> 5adf807b
 		
 		layout->addWidget(symbol_labels[i], i+1, 0);
 		layout->addWidget(symbol_edits[i], i+1, 1);
